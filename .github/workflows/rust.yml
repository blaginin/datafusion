# Licensed to the Apache Software Foundation (ASF) under one
# or more contributor license agreements.  See the NOTICE file
# distributed with this work for additional information
# regarding copyright ownership.  The ASF licenses this file
# to you under the Apache License, Version 2.0 (the
# "License"); you may not use this file except in compliance
# with the License.  You may obtain a copy of the License at
#
#   http://www.apache.org/licenses/LICENSE-2.0
#
# Unless required by applicable law or agreed to in writing,
# software distributed under the License is distributed on an
# "AS IS" BASIS, WITHOUT WARRANTIES OR CONDITIONS OF ANY
# KIND, either express or implied.  See the License for the
# specific language governing permissions and limitations
# under the License.

name: Rust

concurrency:
  group: ${{ github.repository }}-${{ github.head_ref || github.sha }}-${{ github.workflow }}
  cancel-in-progress: true

on:
  push:
    paths-ignore:
      - "docs/**"
      - "**.md"
      - ".github/ISSUE_TEMPLATE/**"
      - ".github/pull_request_template.md"
  pull_request:
    paths-ignore:
      - "docs/**"
      - "**.md"
      - ".github/ISSUE_TEMPLATE/**"
      - ".github/pull_request_template.md"
  # manual trigger
  # https://docs.github.com/en/actions/managing-workflow-runs/manually-running-a-workflow
  workflow_dispatch:

jobs:
  # Check license header
  license-header-check:
    runs-on: ubuntu-20.04
    name: Check License Header
    steps:
      - uses: actions/checkout@v4
      - uses: korandoru/hawkeye@v5

  # Check crate compiles and base cargo check passes
  linux-build-lib:
    name: linux build test
    runs-on: ubuntu-latest
    container:
      image: amd64/rust
    steps:
      - uses: actions/checkout@v4
      - name: Setup Rust toolchain
        uses: ./.github/actions/setup-builder
        with:
          rust-version: stable
      - name: Prepare cargo build
        run: cargo check --profile ci --all-targets

  # cargo check common, functions and substrait with no default features
  linux-cargo-check-no-default-features:
    name: cargo check no default features
    needs: linux-build-lib
    runs-on: ubuntu-latest
    container:
      image: amd64/rust
    steps:
      - uses: actions/checkout@v4
      - name: Setup Rust toolchain
        uses: ./.github/actions/setup-builder
        with:
          rust-version: stable
      - name: Check datafusion without default features
        # Some of the test binaries require the parquet feature still
        #run: cargo check --all-targets --no-default-features -p datafusion
        run: cargo check --profile ci --no-default-features -p datafusion

      - name: Check datafusion-common without default features
        run: cargo check --profile ci --all-targets --no-default-features -p datafusion-common

      - name: Check datafusion-functions without default features
        run: cargo check --profile ci --all-targets --no-default-features -p datafusion-functions

      - name: Check datafusion-substrait without default features
        run: cargo check --profile ci --all-targets --no-default-features -p datafusion-substrait

      - name: Check workspace in debug mode
        run: cargo check --profile ci --all-targets --workspace

      - name: Check workspace with avro,json features
        run: cargo check --profile ci --workspace --benches --features avro,json

      - name: Check Cargo.lock for datafusion-cli
        run: |
          # If this test fails, try running `cargo update` in the `datafusion-cli` directory
          # and check in the updated Cargo.lock file.
          cargo check --profile ci --manifest-path datafusion-cli/Cargo.toml --locked

  # cargo check datafusion to ensure that the datafusion crate can be built with only a
  # subset of the function packages enabled.
  linux-cargo-check-datafusion:
    name: cargo check datafusion
    needs: linux-build-lib
    runs-on: ubuntu-latest
    container:
      image: amd64/rust
    steps:
      - uses: actions/checkout@v4
      - name: Setup Rust toolchain
        uses: ./.github/actions/setup-builder
        with:
          rust-version: stable
      - name: Check datafusion (nested_expressions)
        run: cargo check --profile ci --no-default-features --features=nested_expressions -p datafusion

      - name: Check datafusion (crypto)
        run: cargo check --profile ci --no-default-features --features=crypto_expressions -p datafusion

      - name: Check datafusion (datetime_expressions)
        run: cargo check --profile ci --no-default-features --features=datetime_expressions -p datafusion

      - name: Check datafusion (encoding_expressions)
        run: cargo check --profile ci --no-default-features --features=encoding_expressions -p datafusion

      - name: Check datafusion (math_expressions)
        run: cargo check --profile ci --no-default-features --features=math_expressions -p datafusion

      - name: Check datafusion (regex_expressions)
        run: cargo check --profile ci --no-default-features --features=regex_expressions -p datafusion

      - name: Check datafusion (string_expressions)
        run: cargo check --profile ci --no-default-features --features=string_expressions -p datafusion

  # cargo check datafusion-functions to ensure that the datafusion-functions crate can be built with
  # only a subset of the function packages enabled.
  linux-cargo-check-datafusion-functions:
    name: cargo check functions
    needs: linux-build-lib
    runs-on: ubuntu-latest
    container:
      image: amd64/rust
    steps:
      - uses: actions/checkout@v4
      - name: Setup Rust toolchain
        uses: ./.github/actions/setup-builder
        with:
          rust-version: stable
      - name: Check datafusion-functions (crypto)
        run: cargo check --profile ci --all-targets --no-default-features --features=crypto_expressions -p datafusion-functions

      - name: Check datafusion-functions (datetime_expressions)
        run: cargo check --profile ci --all-targets --no-default-features --features=datetime_expressions -p datafusion-functions

      - name: Check datafusion-functions (encoding_expressions)
        run: cargo check --profile ci --all-targets --no-default-features --features=encoding_expressions -p datafusion-functions

      - name: Check datafusion-functions (math_expressions)
        run: cargo check --profile ci --all-targets --no-default-features --features=math_expressions -p datafusion-functions

      - name: Check datafusion-functions (regex_expressions)
        run: cargo check --profile ci --all-targets --no-default-features --features=regex_expressions -p datafusion-functions

      - name: Check datafusion-functions (string_expressions)
        run: cargo check --profile ci --all-targets --no-default-features --features=string_expressions -p datafusion-functions

  # Run tests
  linux-test:
    name: cargo test (amd64)
    needs: linux-build-lib
    runs-on: ubuntu-latest
    container:
      image: amd64/rust
    steps:
      - uses: actions/checkout@v4
        with:
          submodules: true
          fetch-depth: 1
      - name: Setup Rust toolchain
        uses: ./.github/actions/setup-builder
        with:
          rust-version: stable
      - name: Run tests (excluding doctests)
        run: cargo test --profile ci --exclude datafusion-examples --exclude datafusion-benchmarks --workspace --lib --tests --bins --features avro,json,backtrace
      - name: Verify Working Directory Clean
        run: git diff --exit-code

  linux-test-datafusion-cli:
    name: cargo test datafusion-cli (amd64)
    needs: linux-build-lib
    runs-on: ubuntu-latest
    env:
      AWS_ENDPOINT: http://127.0.0.1:9000
      AWS_ACCESS_KEY_ID: TEST-DataFusionLogin
      AWS_SECRET_ACCESS_KEY: TEST-DataFusionPassword
      TEST_STORAGE_INTEGRATION: 1
      AWS_ALLOW_HTTP: true

    steps:
      - uses: actions/checkout@v4
        with:
          submodules: true
          fetch-depth: 1
      - name: Setup Rust toolchain
        run: |
<<<<<<< HEAD
          rustup toolchain install stable
          rustup default stable
      - name: Setup Minio - S3-compatible storage
        working-directory: datafusion-cli
        run:
          echo "MINIO_CONTAINER=$(docker run -d -p 9000:9000 -e MINIO_ROOT_USER=TEST-DataFusionLogin -e MINIO_ROOT_PASSWORD=TEST-DataFusionPassword quay.io/minio/minio server /data)" >> $GITHUB_ENV
      - name: Run tests (excluding doctests, but with integration tests)
        working-directory: datafusion-cli
        run: cargo test --lib --tests --bins --all-features
=======
          cd datafusion-cli
          cargo test --profile ci --lib --tests --bins --all-features
>>>>>>> 61afb0d4
      - name: Verify Working Directory Clean
        run: git diff --exit-code
      - name: Minio Output
        if: ${{ !cancelled() }}
        run: docker logs $MINIO_CONTAINER

  linux-test-example:
    name: cargo examples (amd64)
    needs: linux-build-lib
    runs-on: ubuntu-latest
    container:
      image: amd64/rust
    steps:
      - uses: actions/checkout@v4
        with:
          submodules: true
          fetch-depth: 1
      - name: Setup Rust toolchain
        uses: ./.github/actions/setup-builder
        with:
          rust-version: stable
      - name: Run examples
        run: |
          # test datafusion-sql examples
          cargo run --profile ci --example sql
          # test datafusion-examples
          ci/scripts/rust_example.sh
      - name: Verify Working Directory Clean
        run: git diff --exit-code

  # Run `cargo test doc` (test documentation examples)
  linux-test-doc:
    name: cargo test doc (amd64)
    needs: linux-build-lib
    runs-on: ubuntu-latest
    container:
      image: amd64/rust
    steps:
      - uses: actions/checkout@v4
        with:
          submodules: true
          fetch-depth: 1
      - name: Setup Rust toolchain
        uses: ./.github/actions/setup-builder
        with:
          rust-version: stable
      - name: Run doctests
        run: |
          cargo test --profile ci --doc --features avro,json
          cd datafusion-cli
          cargo test --profile ci --doc --all-features
      - name: Verify Working Directory Clean
        run: git diff --exit-code

  # Run `cargo doc` to ensure the rustdoc is clean
  linux-rustdoc:
    name: cargo doc
    needs: linux-build-lib
    runs-on: ubuntu-latest
    container:
      image: amd64/rust
    steps:
      - uses: actions/checkout@v4
      - name: Setup Rust toolchain
        uses: ./.github/actions/setup-builder
        with:
          rust-version: stable
      - name: Run cargo doc
        run: ci/scripts/rust_docs.sh

  linux-wasm-pack:
    name: build with wasm-pack
    runs-on: ubuntu-latest
    container:
      image: amd64/rust
    steps:
      - uses: actions/checkout@v4
      - name: Setup Rust toolchain
        uses: ./.github/actions/setup-builder
        with:
          rust-version: stable
      - name: Install wasm-pack
        run: curl https://rustwasm.github.io/wasm-pack/installer/init.sh -sSf | sh
      - name: Build with wasm-pack
        working-directory: ./datafusion/wasmtest
        run: wasm-pack build --dev

  # verify that the benchmark queries return the correct results
  verify-benchmark-results:
    name: verify benchmark results (amd64)
    needs: linux-build-lib
    runs-on: ubuntu-latest
    container:
      image: amd64/rust
    steps:
      - uses: actions/checkout@v4
        with:
          submodules: true
          fetch-depth: 1
      - name: Setup Rust toolchain
        uses: ./.github/actions/setup-builder
        with:
          rust-version: stable
      - name: Generate benchmark data and expected query results
        run: |
          mkdir -p datafusion/sqllogictest/test_files/tpch/data
          git clone https://github.com/databricks/tpch-dbgen.git
          cd tpch-dbgen
          make
          ./dbgen -f -s 0.1
          mv *.tbl ../datafusion/sqllogictest/test_files/tpch/data
      - name: Verify that benchmark queries return expected results
        run: |
          # increase stack size to fix stack overflow
          export RUST_MIN_STACK=20971520
          export TPCH_DATA=`realpath datafusion/sqllogictest/test_files/tpch/data`
          cargo test plan_q --package datafusion-benchmarks --profile ci --features=ci -- --test-threads=1
          INCLUDE_TPCH=true cargo test --profile ci --package datafusion-sqllogictest --test sqllogictests
      - name: Verify Working Directory Clean
        run: git diff --exit-code

  sqllogictest-postgres:
    name: "Run sqllogictest with Postgres runner"
    needs: linux-build-lib
    runs-on: ubuntu-latest
    container:
      image: amd64/rust
    services:
      postgres:
        image: postgres:15
        env:
          POSTGRES_PASSWORD: postgres
          POSTGRES_DB: db_test
          POSTGRES_INITDB_ARGS: --encoding=UTF-8 --lc-collate=C --lc-ctype=C
        ports:
          - 5432:5432
        options: >-
          --health-cmd pg_isready
          --health-interval 10s
          --health-timeout 5s
          --health-retries 5
    steps:
      - uses: actions/checkout@v4
        with:
          submodules: true
          fetch-depth: 1
      - name: Setup Rust toolchain
        uses: ./.github/actions/setup-builder
        with:
          rust-version: stable
      - name: Run sqllogictest
        run: |
          cd datafusion/sqllogictest
          PG_COMPAT=true PG_URI="postgresql://postgres:postgres@$POSTGRES_HOST:$POSTGRES_PORT/db_test" cargo test --profile ci --features=postgres --test sqllogictests
        env:
          # use postgres for the host here because we have specified a container for the job
          POSTGRES_HOST: postgres
          POSTGRES_PORT: ${{ job.services.postgres.ports[5432] }}

#  Temporarily commenting out the Windows flow, the reason is enormously slow running build
#  Waiting for new Windows 2025 github runner
#  Details: https://github.com/apache/datafusion/issues/13726
#
#  windows:
#    name: cargo test (win64)
#    runs-on: windows-latest
#    steps:
#      - uses: actions/checkout@v4
#        with:
#          submodules: true
#      - name: Setup Rust toolchain
#        uses: ./.github/actions/setup-windows-builder
#      - name: Run tests (excluding doctests)
#        shell: bash
#        run: |
#          export PATH=$PATH:$HOME/d/protoc/bin
#          cargo test --lib --tests --bins --features avro,json,backtrace
#          cd datafusion-cli
#          cargo test --lib --tests --bins --all-features

# Commenting out intel mac build as so few users would ever use it
# Details: https://github.com/apache/datafusion/issues/13846
#  macos:
#    name: cargo test (macos)
#    runs-on: macos-latest
#    steps:
#      - uses: actions/checkout@v4
#        with:
#          submodules: true
#          fetch-depth: 1
#      - name: Setup Rust toolchain
#        uses: ./.github/actions/setup-macos-builder
#      - name: Run tests (excluding doctests)
#        shell: bash
#        run: |
#          cargo test run --profile ci --exclude datafusion-examples --exclude datafusion-benchmarks --workspace --lib --tests --bins --features avro,json,backtrace
#          cd datafusion-cli
#          cargo test run --profile ci --lib --tests --bins --all-features

  macos-aarch64:
    name: cargo test (macos-aarch64)
    runs-on: macos-14
    steps:
      - uses: actions/checkout@v4
        with:
          submodules: true
          fetch-depth: 1
      - name: Setup Rust toolchain
        uses: ./.github/actions/setup-macos-aarch64-builder
      - name: Run tests (excluding doctests)
        shell: bash
        run: |
          cargo test --profile ci --lib --tests --bins --features avro,json,backtrace
          cd datafusion-cli
          cargo test --profile ci --lib --tests --bins --all-features

  test-datafusion-pyarrow:
    name: cargo test pyarrow (amd64)
    needs: linux-build-lib
    runs-on: ubuntu-20.04
    container:
      image: amd64/rust:bullseye # Workaround https://github.com/actions/setup-python/issues/721
    steps:
      - uses: actions/checkout@v4
        with:
          submodules: true
          fetch-depth: 1
      - uses: actions/setup-python@v5
        with:
          python-version: "3.8"
      - name: Install PyArrow
        run: |
          echo "LIBRARY_PATH=$LD_LIBRARY_PATH" >> $GITHUB_ENV
          python -m pip install pyarrow
      - name: Setup Rust toolchain
        uses: ./.github/actions/setup-builder
        with:
          rust-version: stable
      - name: Run datafusion-common tests
        run: cargo test --profile ci -p datafusion-common --features=pyarrow

  vendor:
    name: Verify Vendored Code
    runs-on: ubuntu-latest
    container:
      image: amd64/rust
    steps:
      - uses: actions/checkout@v4
      - name: Setup Rust toolchain
        uses: ./.github/actions/setup-builder
        with:
          rust-version: stable
      - name: Run gen
        run: ./regen.sh
        working-directory: ./datafusion/proto
      - name: Verify workspace clean (if this fails, run ./datafusion/proto/regen.sh and check in results)
        run: git diff --exit-code

  check-fmt:
    name: Check cargo fmt
    runs-on: ubuntu-latest
    container:
      image: amd64/rust
    steps:
      - uses: actions/checkout@v4
      - name: Setup Rust toolchain
        uses: ./.github/actions/setup-builder
        with:
          rust-version: stable
      - name: Run
        run: |
          echo '' > datafusion/proto/src/generated/datafusion.rs
          ci/scripts/rust_fmt.sh

  # Coverage job disabled due to
  # https://github.com/apache/datafusion/issues/3678

  # coverage:
  #   name: coverage
  #   runs-on: ubuntu-latest
  #   steps:
  #     - uses: actions/checkout@v4
  #       with:
  #         submodules: true
  #     - name: Install protobuf compiler
  #       shell: bash
  #       run: |
  #         mkdir -p $HOME/d/protoc
  #         cd $HOME/d/protoc
  #         export PROTO_ZIP="protoc-21.4-linux-x86_64.zip"
  #         curl -LO https://github.com/protocolbuffers/protobuf/releases/download/v21.4/$PROTO_ZIP
  #         unzip $PROTO_ZIP
  #         export PATH=$PATH:$HOME/d/protoc/bin
  #         protoc --version
  #     - name: Setup Rust toolchain
  #       run: |
  #         rustup toolchain install stable
  #         rustup default stable
  #         rustup component add rustfmt clippy
  #     - name: Cache Cargo
  #       uses: actions/cache@v4
  #       with:
  #         path: /home/runner/.cargo
  #         # this key is not equal because the user is different than on a container (runner vs github)
  #         key: cargo-coverage-cache3-
  #     - name: Run coverage
  #       run: |
  #         export PATH=$PATH:$HOME/d/protoc/bin
  #         rustup toolchain install stable
  #         rustup default stable
  #         cargo install --version 0.20.1 cargo-tarpaulin
  #         cargo tarpaulin --all --out Xml
  #     - name: Report coverage
  #       continue-on-error: true
  #       run: bash <(curl -s https://codecov.io/bash)

  clippy:
    name: clippy
    needs: linux-build-lib
    runs-on: ubuntu-latest
    container:
      image: amd64/rust
    steps:
      - uses: actions/checkout@v4
        with:
          submodules: true
          fetch-depth: 1
      - name: Setup Rust toolchain
        uses: ./.github/actions/setup-builder
        with:
          rust-version: stable
      - name: Install Clippy
        run: rustup component add clippy
      - name: Run clippy
        run: ci/scripts/rust_clippy.sh

  cargo-toml-formatting-checks:
    name: check Cargo.toml formatting
    needs: linux-build-lib
    runs-on: ubuntu-latest
    container:
      image: amd64/rust
    steps:
      - uses: actions/checkout@v4
        with:
          submodules: true
          fetch-depth: 1
      - name: Setup Rust toolchain
        uses: ./.github/actions/setup-builder
        with:
          rust-version: stable
      - name: Install taplo
        run: cargo +stable install taplo-cli --version ^0.9 --locked
      # if you encounter an error, try running 'taplo format' to fix the formatting automatically.
      - name: Check Cargo.toml formatting
        run: taplo format --check

  config-docs-check:
    name: check configs.md and ***_functions.md is up-to-date
    needs: linux-build-lib
    runs-on: ubuntu-latest
    container:
      image: amd64/rust
    steps:
      - uses: actions/checkout@v4
        with:
          submodules: true
          fetch-depth: 1
      - name: Setup Rust toolchain
        uses: ./.github/actions/setup-builder
        with:
          rust-version: stable
      - uses: actions/setup-node@v4
        with:
          node-version: "20"
      - name: Check if configs.md has been modified
        run: |
          # If you encounter an error, run './dev/update_config_docs.sh' and commit
          ./dev/update_config_docs.sh
          git diff --exit-code
      - name: Check if any of the ***_functions.md has been modified
        run: |
          # If you encounter an error, run './dev/update_function_docs.sh' and commit
          ./dev/update_function_docs.sh
          git diff --exit-code

  # Verify MSRV for the crates which are directly used by other projects:
  # - datafusion
  # - datafusion-substrait
  # - datafusion-proto
  # - datafusion-cli
  msrv:
    name: Verify MSRV (Min Supported Rust Version)
    runs-on: ubuntu-latest
    container:
      image: amd64/rust
    steps:
      - uses: actions/checkout@v4
      - name: Setup Rust toolchain
        uses: ./.github/actions/setup-builder
      - name: Install cargo-msrv
        run: cargo install cargo-msrv
      - name: Check datafusion
        working-directory: datafusion/core
        run: |
          # If you encounter an error with any of the commands below it means
          # your code or some crate in the dependency tree has a higher MSRV
          # (Min Supported Rust Version) than the one specified in the
          # `rust-version` key of `Cargo.toml`.
          #
          # To reproduce: 
          # 1. Install the version of Rust that is failing. Example: 
          #    rustup install 1.80.1
          # 2. Run the command that failed with that version. Example:
          #    cargo +1.80.1 check -p datafusion
          # 
          # To resolve, either:
          # 1. Change your code to use older Rust features, 
          # 2. Revert dependency update
          # 3. Update the MSRV version in `Cargo.toml`
          #
          # Please see the DataFusion Rust Version Compatibility Policy before
          # updating Cargo.toml. You may have to update the code instead. 
          # https://github.com/apache/datafusion/blob/main/README.md#rust-version-compatibility-policy
          cargo msrv --output-format json --log-target stdout verify
      - name: Check datafusion-substrait
        working-directory: datafusion/substrait
        run: cargo msrv --output-format json --log-target stdout verify
      - name: Check datafusion-proto
        working-directory: datafusion/proto
        run: cargo msrv --output-format json --log-target stdout verify
      - name: Check datafusion-cli
        working-directory: datafusion-cli
        run: cargo msrv --output-format json --log-target stdout verify<|MERGE_RESOLUTION|>--- conflicted
+++ resolved
@@ -207,7 +207,6 @@
           fetch-depth: 1
       - name: Setup Rust toolchain
         run: |
-<<<<<<< HEAD
           rustup toolchain install stable
           rustup default stable
       - name: Setup Minio - S3-compatible storage
@@ -216,11 +215,7 @@
           echo "MINIO_CONTAINER=$(docker run -d -p 9000:9000 -e MINIO_ROOT_USER=TEST-DataFusionLogin -e MINIO_ROOT_PASSWORD=TEST-DataFusionPassword quay.io/minio/minio server /data)" >> $GITHUB_ENV
       - name: Run tests (excluding doctests, but with integration tests)
         working-directory: datafusion-cli
-        run: cargo test --lib --tests --bins --all-features
-=======
-          cd datafusion-cli
-          cargo test --profile ci --lib --tests --bins --all-features
->>>>>>> 61afb0d4
+        run: cargo test --profile ci --lib --tests --bins --all-features
       - name: Verify Working Directory Clean
         run: git diff --exit-code
       - name: Minio Output
