// Licensed to the Apache Software Foundation (ASF) under one
// or more contributor license agreements.  See the NOTICE file
// distributed with this work for additional information
// regarding copyright ownership.  The ASF licenses this file
// to you under the Apache License, Version 2.0 (the
// "License"); you may not use this file except in compliance
// with the License.  You may obtain a copy of the License at
//
//   http://www.apache.org/licenses/LICENSE-2.0
//
// Unless required by applicable law or agreed to in writing,
// software distributed under the License is distributed on an
// "AS IS" BASIS, WITHOUT WARRANTIES OR CONDITIONS OF ANY
// KIND, either express or implied.  See the License for the
// specific language governing permissions and limitations
// under the License.

//! Runtime configuration, via [`ConfigOptions`]

use std::any::Any;
use std::collections::{BTreeMap, HashMap};
use std::error::Error;
use std::fmt::{self, Display};
use std::str::FromStr;

use crate::error::_config_err;
use crate::parsers::CompressionTypeVariant;
use crate::utils::get_available_parallelism;
use crate::{DataFusionError, Result};

/// A macro that wraps a configuration struct and automatically derives
/// [`Default`] and [`ConfigField`] for it, allowing it to be used
/// in the [`ConfigOptions`] configuration tree.
///
/// `transform` is used to normalize values before parsing.
///
/// For example,
///
/// ```ignore
/// config_namespace! {
///    /// Amazing config
///    pub struct MyConfig {
///        /// Field 1 doc
///        field1: String, transform = str::to_lowercase, default = "".to_string()
///
///        /// Field 2 doc
///        field2: usize, default = 232
///
///        /// Field 3 doc
///        field3: Option<usize>, default = None
///    }
///}
/// ```
///
/// Will generate
///
/// ```ignore
/// /// Amazing config
/// #[derive(Debug, Clone)]
/// #[non_exhaustive]
/// pub struct MyConfig {
///     /// Field 1 doc
///     field1: String,
///     /// Field 2 doc
///     field2: usize,
///     /// Field 3 doc
///     field3: Option<usize>,
/// }
/// impl ConfigField for MyConfig {
///     fn set(&mut self, key: &str, value: &str) -> Result<()> {
///         let (key, rem) = key.split_once('.').unwrap_or((key, ""));
///         match key {
///             "field1" => {
///                 let value = str::to_lowercase(value);
///                 self.field1.set(rem, value.as_ref())
///             },
///             "field2" => self.field2.set(rem, value.as_ref()),
///             "field3" => self.field3.set(rem, value.as_ref()),
///             _ => _internal_err!(
///                 "Config value \"{}\" not found on MyConfig",
///                 key
///             ),
///         }
///     }
///
///     fn visit<V: Visit>(&self, v: &mut V, key_prefix: &str, _description: &'static str) {
///         let key = format!("{}.field1", key_prefix);
///         let desc = "Field 1 doc";
///         self.field1.visit(v, key.as_str(), desc);
///         let key = format!("{}.field2", key_prefix);
///         let desc = "Field 2 doc";
///         self.field2.visit(v, key.as_str(), desc);
///         let key = format!("{}.field3", key_prefix);
///         let desc = "Field 3 doc";
///         self.field3.visit(v, key.as_str(), desc);
///     }
/// }
///
/// impl Default for MyConfig {
///     fn default() -> Self {
///         Self {
///             field1: "".to_string(),
///             field2: 232,
///             field3: None,
///         }
///     }
/// }
/// ```
///
/// NB: Misplaced commas may result in nonsensical errors
#[macro_export]
macro_rules! config_namespace {
    (
     $(#[doc = $struct_d:tt])*
     $vis:vis struct $struct_name:ident {
        $(
        $(#[doc = $d:tt])*
<<<<<<< HEAD
        $field_vis:vis $field_name:ident : $field_type:ty, $(transform = $transform:expr,)? default = $default:expr
=======
        $field_vis:vis $field_name:ident : $field_type:ty, $(warn = $warn: expr,)? $(transform = $transform:expr,)? default = $default:expr
>>>>>>> 75202b58
        )*$(,)*
    }
    ) => {

        $(#[doc = $struct_d])*
        #[derive(Debug, Clone, PartialEq)]
        $vis struct $struct_name{
            $(
            $(#[doc = $d])*
            $field_vis $field_name : $field_type,
            )*
        }

        impl ConfigField for $struct_name {
            fn set(&mut self, key: &str, value: &str) -> Result<()> {
                let (key, rem) = key.split_once('.').unwrap_or((key, ""));

                match key {
                    $(
                       stringify!($field_name) => {
                           $(let value = $transform(value);)?
<<<<<<< HEAD
=======
                           $(log::warn!($warn);)?
>>>>>>> 75202b58
                           self.$field_name.set(rem, value.as_ref())
                       },
                    )*
                    _ => return _config_err!(
                        "Config value \"{}\" not found on {}", key, stringify!($struct_name)
                    )
                }
            }

            fn visit<V: Visit>(&self, v: &mut V, key_prefix: &str, _description: &'static str) {
                $(
                let key = format!(concat!("{}.", stringify!($field_name)), key_prefix);
                let desc = concat!($($d),*).trim();
                self.$field_name.visit(v, key.as_str(), desc);
                )*
            }
        }

        impl Default for $struct_name {
            fn default() -> Self {
                Self {
                    $($field_name: $default),*
                }
            }
        }
    }
}

config_namespace! {
    /// Options related to catalog and directory scanning
    ///
    /// See also: [`SessionConfig`]
    ///
    /// [`SessionConfig`]: https://docs.rs/datafusion/latest/datafusion/prelude/struct.SessionConfig.html
    pub struct CatalogOptions {
        /// Whether the default catalog and schema should be created automatically.
        pub create_default_catalog_and_schema: bool, default = true

        /// The default catalog name - this impacts what SQL queries use if not specified
        pub default_catalog: String, default = "datafusion".to_string()

        /// The default schema name - this impacts what SQL queries use if not specified
        pub default_schema: String, default = "public".to_string()

        /// Should DataFusion provide access to `information_schema`
        /// virtual tables for displaying schema information
        pub information_schema: bool, default = false

        /// Location scanned to load tables for `default` schema
        pub location: Option<String>, default = None

        /// Type of `TableProvider` to use when loading `default` schema
        pub format: Option<String>, default = None

        /// Default value for `format.has_header` for `CREATE EXTERNAL TABLE`
        /// if not specified explicitly in the statement.
        pub has_header: bool, default = true

        /// Specifies whether newlines in (quoted) CSV values are supported.
        ///
        /// This is the default value for `format.newlines_in_values` for `CREATE EXTERNAL TABLE`
        /// if not specified explicitly in the statement.
        ///
        /// Parsing newlines in quoted values may be affected by execution behaviour such as
        /// parallel file scanning. Setting this to `true` ensures that newlines in values are
        /// parsed successfully, which may reduce performance.
        pub newlines_in_values: bool, default = false
    }
}

config_namespace! {
    /// Options related to SQL parser
    ///
    /// See also: [`SessionConfig`]
    ///
    /// [`SessionConfig`]: https://docs.rs/datafusion/latest/datafusion/prelude/struct.SessionConfig.html
    pub struct SqlParserOptions {
        /// When set to true, SQL parser will parse float as decimal type
        pub parse_float_as_decimal: bool, default = false

        /// When set to true, SQL parser will normalize ident (convert ident to lowercase when not quoted)
        pub enable_ident_normalization: bool, default = true

<<<<<<< HEAD
        /// When set to true, SQL parser will normalize options value (convert value to lowercase)
        pub enable_options_value_normalization: bool, default = false

        /// Configure the SQL dialect used by DataFusion's parser; supported values include: Generic,
        /// MySQL, PostgreSQL, Hive, SQLite, Snowflake, Redshift, MsSQL, ClickHouse, BigQuery, and Ansi.
        pub dialect: String, default = "generic".to_string() // no need to lowercase because
        // [`sqlparser::dialect_from_str`] is case-insensitive
=======
        /// When set to true, SQL parser will normalize options value (convert value to lowercase).
        /// Note that this option is ignored and will be removed in the future. All case-insensitive values
        /// are normalized automatically.
        pub enable_options_value_normalization: bool, warn = "`enable_options_value_normalization` is deprecated and ignored", default = false

        /// Configure the SQL dialect used by DataFusion's parser; supported values include: Generic,
        /// MySQL, PostgreSQL, Hive, SQLite, Snowflake, Redshift, MsSQL, ClickHouse, BigQuery, and Ansi.
        pub dialect: String, default = "generic".to_string()
        // no need to lowercase because `sqlparser::dialect_from_str`] is case-insensitive
>>>>>>> 75202b58

        /// If true, permit lengths for `VARCHAR` such as `VARCHAR(20)`, but
        /// ignore the length. If false, error if a `VARCHAR` with a length is
        /// specified. The Arrow type system does not have a notion of maximum
        /// string length and thus DataFusion can not enforce such limits.
        pub support_varchar_with_length: bool, default = true
    }
}

config_namespace! {
    /// Options related to query execution
    ///
    /// See also: [`SessionConfig`]
    ///
    /// [`SessionConfig`]: https://docs.rs/datafusion/latest/datafusion/prelude/struct.SessionConfig.html
    pub struct ExecutionOptions {
        /// Default batch size while creating new batches, it's especially useful for
        /// buffer-in-memory batches since creating tiny batches would result in too much
        /// metadata memory consumption
        pub batch_size: usize, default = 8192

        /// When set to true, record batches will be examined between each operator and
        /// small batches will be coalesced into larger batches. This is helpful when there
        /// are highly selective filters or joins that could produce tiny output batches. The
        /// target batch size is determined by the configuration setting
        pub coalesce_batches: bool, default = true

        /// Should DataFusion collect statistics after listing files
        pub collect_statistics: bool, default = false

        /// Number of partitions for query execution. Increasing partitions can increase
        /// concurrency.
        ///
        /// Defaults to the number of CPU cores on the system
        pub target_partitions: usize, default = get_available_parallelism()

        /// The default time zone
        ///
        /// Some functions, e.g. `EXTRACT(HOUR from SOME_TIME)`, shift the underlying datetime
        /// according to this time zone, and then extract the hour
        pub time_zone: Option<String>, default = Some("+00:00".into())

        /// Parquet options
        pub parquet: ParquetOptions, default = Default::default()

        /// Fan-out during initial physical planning.
        ///
        /// This is mostly use to plan `UNION` children in parallel.
        ///
        /// Defaults to the number of CPU cores on the system
        pub planning_concurrency: usize, default = get_available_parallelism()

        /// When set to true, skips verifying that the schema produced by
        /// planning the input of `LogicalPlan::Aggregate` exactly matches the
        /// schema of the input plan.
        ///
        /// When set to false, if the schema does not match exactly
        /// (including nullability and metadata), a planning error will be raised.
        ///
        /// This is used to workaround bugs in the planner that are now caught by
        /// the new schema verification step.
        pub skip_physical_aggregate_schema_check: bool, default = false

        /// Specifies the reserved memory for each spillable sort operation to
        /// facilitate an in-memory merge.
        ///
        /// When a sort operation spills to disk, the in-memory data must be
        /// sorted and merged before being written to a file. This setting reserves
        /// a specific amount of memory for that in-memory sort/merge process.
        ///
        /// Note: This setting is irrelevant if the sort operation cannot spill
        /// (i.e., if there's no `DiskManager` configured).
        pub sort_spill_reservation_bytes: usize, default = 10 * 1024 * 1024

        /// When sorting, below what size should data be concatenated
        /// and sorted in a single RecordBatch rather than sorted in
        /// batches and merged.
        pub sort_in_place_threshold_bytes: usize, default = 1024 * 1024

        /// Number of files to read in parallel when inferring schema and statistics
        pub meta_fetch_concurrency: usize, default = 32

        /// Guarantees a minimum level of output files running in parallel.
        /// RecordBatches will be distributed in round robin fashion to each
        /// parallel writer. Each writer is closed and a new file opened once
        /// soft_max_rows_per_output_file is reached.
        pub minimum_parallel_output_files: usize, default = 4

        /// Target number of rows in output files when writing multiple.
        /// This is a soft max, so it can be exceeded slightly. There also
        /// will be one file smaller than the limit if the total
        /// number of rows written is not roughly divisible by the soft max
        pub soft_max_rows_per_output_file: usize, default = 50000000

        /// This is the maximum number of RecordBatches buffered
        /// for each output file being worked. Higher values can potentially
        /// give faster write performance at the cost of higher peak
        /// memory consumption
        pub max_buffered_batches_per_output_file: usize, default = 2

        /// Should sub directories be ignored when scanning directories for data
        /// files. Defaults to true (ignores subdirectories), consistent with
        /// Hive. Note that this setting does not affect reading partitioned
        /// tables (e.g. `/table/year=2021/month=01/data.parquet`).
        pub listing_table_ignore_subdirectory: bool, default = true

        /// Should DataFusion support recursive CTEs
        pub enable_recursive_ctes: bool, default = true

        /// Attempt to eliminate sorts by packing & sorting files with non-overlapping
        /// statistics into the same file groups.
        /// Currently experimental
        pub split_file_groups_by_statistics: bool, default = false

        /// Should DataFusion keep the columns used for partition_by in the output RecordBatches
        pub keep_partition_by_columns: bool, default = false

        /// Aggregation ratio (number of distinct groups / number of input rows)
        /// threshold for skipping partial aggregation. If the value is greater
        /// then partial aggregation will skip aggregation for further input
        pub skip_partial_aggregation_probe_ratio_threshold: f64, default = 0.8

        /// Number of input rows partial aggregation partition should process, before
        /// aggregation ratio check and trying to switch to skipping aggregation mode
        pub skip_partial_aggregation_probe_rows_threshold: usize, default = 100_000

        /// Should DataFusion use row number estimates at the input to decide
        /// whether increasing parallelism is beneficial or not. By default,
        /// only exact row numbers (not estimates) are used for this decision.
        /// Setting this flag to `true` will likely produce better plans.
        /// if the source of statistics is accurate.
        /// We plan to make this the default in the future.
        pub use_row_number_estimates_to_optimize_partitioning: bool, default = false

        /// Should DataFusion enforce batch size in joins or not. By default,
        /// DataFusion will not enforce batch size in joins. Enforcing batch size
        /// in joins can reduce memory usage when joining large
        /// tables with a highly-selective join filter, but is also slightly slower.
        pub enforce_batch_size_in_joins: bool, default = false
    }
}

config_namespace! {
    /// Options for reading and writing parquet files
    ///
    /// See also: [`SessionConfig`]
    ///
    /// [`SessionConfig`]: https://docs.rs/datafusion/latest/datafusion/prelude/struct.SessionConfig.html
    pub struct ParquetOptions {
        // The following options affect reading parquet files

        /// (reading) If true, reads the Parquet data page level metadata (the
        /// Page Index), if present, to reduce the I/O and number of
        /// rows decoded.
        pub enable_page_index: bool, default = true

        /// (reading) If true, the parquet reader attempts to skip entire row groups based
        /// on the predicate in the query and the metadata (min/max values) stored in
        /// the parquet file
        pub pruning: bool, default = true

        /// (reading) If true, the parquet reader skip the optional embedded metadata that may be in
        /// the file Schema. This setting can help avoid schema conflicts when querying
        /// multiple parquet files with schemas containing compatible types but different metadata
        pub skip_metadata: bool, default = true

        /// (reading) If specified, the parquet reader will try and fetch the last `size_hint`
        /// bytes of the parquet file optimistically. If not specified, two reads are required:
        /// One read to fetch the 8-byte parquet footer and
        /// another to fetch the metadata length encoded in the footer
        pub metadata_size_hint: Option<usize>, default = None

        /// (reading) If true, filter expressions are be applied during the parquet decoding operation to
        /// reduce the number of rows decoded. This optimization is sometimes called "late materialization".
        pub pushdown_filters: bool, default = false

        /// (reading) If true, filter expressions evaluated during the parquet decoding operation
        /// will be reordered heuristically to minimize the cost of evaluation. If false,
        /// the filters are applied in the same order as written in the query
        pub reorder_filters: bool, default = false

        /// (reading) If true, parquet reader will read columns of `Utf8/Utf8Large` with `Utf8View`,
        /// and `Binary/BinaryLarge` with `BinaryView`.
        pub schema_force_view_types: bool, default = true

        /// (reading) If true, parquet reader will read columns of
        /// `Binary/LargeBinary` with `Utf8`, and `BinaryView` with `Utf8View`.
        ///
        /// Parquet files generated by some legacy writers do not correctly set
        /// the UTF8 flag for strings, causing string columns to be loaded as
        /// BLOB instead.
        pub binary_as_string: bool, default = false

        // The following options affect writing to parquet files
        // and map to parquet::file::properties::WriterProperties

        /// (writing) Sets best effort maximum size of data page in bytes
        pub data_pagesize_limit: usize, default = 1024 * 1024

        /// (writing) Sets write_batch_size in bytes
        pub write_batch_size: usize, default = 1024

        /// (writing) Sets parquet writer version
        /// valid values are "1.0" and "2.0"
        pub writer_version: String, default = "1.0".to_string()

        /// (writing) Sets default parquet compression codec.
        /// Valid values are: uncompressed, snappy, gzip(level),
        /// lzo, brotli(level), lz4, zstd(level), and lz4_raw.
        /// These values are not case sensitive. If NULL, uses
        /// default parquet writer setting
        ///
        /// Note that this default setting is not the same as
        /// the default parquet writer setting.
        pub compression: Option<String>, transform = str::to_lowercase, default = Some("zstd(3)".into())

        /// (writing) Sets if dictionary encoding is enabled. If NULL, uses
        /// default parquet writer setting
        pub dictionary_enabled: Option<bool>, default = Some(true)

        /// (writing) Sets best effort maximum dictionary page size, in bytes
        pub dictionary_page_size_limit: usize, default = 1024 * 1024

        /// (writing) Sets if statistics are enabled for any column
        /// Valid values are: "none", "chunk", and "page"
        /// These values are not case sensitive. If NULL, uses
        /// default parquet writer setting
        pub statistics_enabled: Option<String>, transform = str::to_lowercase, default = Some("page".into())

        /// (writing) Sets max statistics size for any column. If NULL, uses
        /// default parquet writer setting
        pub max_statistics_size: Option<usize>, default = Some(4096)

        /// (writing) Target maximum number of rows in each row group (defaults to 1M
        /// rows). Writing larger row groups requires more memory to write, but
        /// can get better compression and be faster to read.
        pub max_row_group_size: usize, default =  1024 * 1024

        /// (writing) Sets "created by" property
        pub created_by: String, default = concat!("datafusion version ", env!("CARGO_PKG_VERSION")).into()

        /// (writing) Sets column index truncate length
        pub column_index_truncate_length: Option<usize>, default = Some(64)

        /// (writing) Sets best effort maximum number of rows in data page
        pub data_page_row_count_limit: usize, default = 20_000

        /// (writing)  Sets default encoding for any column.
        /// Valid values are: plain, plain_dictionary, rle,
        /// bit_packed, delta_binary_packed, delta_length_byte_array,
        /// delta_byte_array, rle_dictionary, and byte_stream_split.
        /// These values are not case sensitive. If NULL, uses
        /// default parquet writer setting
        pub encoding: Option<String>, transform = str::to_lowercase, default = None

        /// (writing) Use any available bloom filters when reading parquet files
        pub bloom_filter_on_read: bool, default = true

        /// (writing) Write bloom filters for all columns when creating parquet files
        pub bloom_filter_on_write: bool, default = false

        /// (writing) Sets bloom filter false positive probability. If NULL, uses
        /// default parquet writer setting
        pub bloom_filter_fpp: Option<f64>, default = None

        /// (writing) Sets bloom filter number of distinct values. If NULL, uses
        /// default parquet writer setting
        pub bloom_filter_ndv: Option<u64>, default = None

        /// (writing) Controls whether DataFusion will attempt to speed up writing
        /// parquet files by serializing them in parallel. Each column
        /// in each row group in each output file are serialized in parallel
        /// leveraging a maximum possible core count of n_files*n_row_groups*n_columns.
        pub allow_single_file_parallelism: bool, default = true

        /// (writing) By default parallel parquet writer is tuned for minimum
        /// memory usage in a streaming execution plan. You may see
        /// a performance benefit when writing large parquet files
        /// by increasing maximum_parallel_row_group_writers and
        /// maximum_buffered_record_batches_per_stream if your system
        /// has idle cores and can tolerate additional memory usage.
        /// Boosting these values is likely worthwhile when
        /// writing out already in-memory data, such as from a cached
        /// data frame.
        pub maximum_parallel_row_group_writers: usize, default = 1

        /// (writing) By default parallel parquet writer is tuned for minimum
        /// memory usage in a streaming execution plan. You may see
        /// a performance benefit when writing large parquet files
        /// by increasing maximum_parallel_row_group_writers and
        /// maximum_buffered_record_batches_per_stream if your system
        /// has idle cores and can tolerate additional memory usage.
        /// Boosting these values is likely worthwhile when
        /// writing out already in-memory data, such as from a cached
        /// data frame.
        pub maximum_buffered_record_batches_per_stream: usize, default = 2
    }
}

config_namespace! {
    /// Options related to query optimization
    ///
    /// See also: [`SessionConfig`]
    ///
    /// [`SessionConfig`]: https://docs.rs/datafusion/latest/datafusion/prelude/struct.SessionConfig.html
    pub struct OptimizerOptions {
        /// When set to true, the optimizer will push a limit operation into
        /// grouped aggregations which have no aggregate expressions, as a soft limit,
        /// emitting groups once the limit is reached, before all rows in the group are read.
        pub enable_distinct_aggregation_soft_limit: bool, default = true

        /// When set to true, the physical plan optimizer will try to add round robin
        /// repartitioning to increase parallelism to leverage more CPU cores
        pub enable_round_robin_repartition: bool, default = true

        /// When set to true, the optimizer will attempt to perform limit operations
        /// during aggregations, if possible
        pub enable_topk_aggregation: bool, default = true

        /// When set to true, the optimizer will insert filters before a join between
        /// a nullable and non-nullable column to filter out nulls on the nullable side. This
        /// filter can add additional overhead when the file format does not fully support
        /// predicate push down.
        pub filter_null_join_keys: bool, default = false

        /// Should DataFusion repartition data using the aggregate keys to execute aggregates
        /// in parallel using the provided `target_partitions` level
        pub repartition_aggregations: bool, default = true

        /// Minimum total files size in bytes to perform file scan repartitioning.
        pub repartition_file_min_size: usize, default = 10 * 1024 * 1024

        /// Should DataFusion repartition data using the join keys to execute joins in parallel
        /// using the provided `target_partitions` level
        pub repartition_joins: bool, default = true

        /// Should DataFusion allow symmetric hash joins for unbounded data sources even when
        /// its inputs do not have any ordering or filtering If the flag is not enabled,
        /// the SymmetricHashJoin operator will be unable to prune its internal buffers,
        /// resulting in certain join types - such as Full, Left, LeftAnti, LeftSemi, Right,
        /// RightAnti, and RightSemi - being produced only at the end of the execution.
        /// This is not typical in stream processing. Additionally, without proper design for
        /// long runner execution, all types of joins may encounter out-of-memory errors.
        pub allow_symmetric_joins_without_pruning: bool, default = true

        /// When set to `true`, file groups will be repartitioned to achieve maximum parallelism.
        /// Currently Parquet and CSV formats are supported.
        ///
        /// If set to `true`, all files will be repartitioned evenly (i.e., a single large file
        /// might be partitioned into smaller chunks) for parallel scanning.
        /// If set to `false`, different files will be read in parallel, but repartitioning won't
        /// happen within a single file.
        pub repartition_file_scans: bool, default = true

        /// Should DataFusion repartition data using the partitions keys to execute window
        /// functions in parallel using the provided `target_partitions` level
        pub repartition_windows: bool, default = true

        /// Should DataFusion execute sorts in a per-partition fashion and merge
        /// afterwards instead of coalescing first and sorting globally.
        /// With this flag is enabled, plans in the form below
        ///
        /// ```text
        ///      "SortExec: [a@0 ASC]",
        ///      "  CoalescePartitionsExec",
        ///      "    RepartitionExec: partitioning=RoundRobinBatch(8), input_partitions=1",
        /// ```
        /// would turn into the plan below which performs better in multithreaded environments
        ///
        /// ```text
        ///      "SortPreservingMergeExec: [a@0 ASC]",
        ///      "  SortExec: [a@0 ASC]",
        ///      "    RepartitionExec: partitioning=RoundRobinBatch(8), input_partitions=1",
        /// ```
        pub repartition_sorts: bool, default = true

        /// When true, DataFusion will opportunistically remove sorts when the data is already sorted,
        /// (i.e. setting `preserve_order` to true on `RepartitionExec`  and
        /// using `SortPreservingMergeExec`)
        ///
        /// When false, DataFusion will maximize plan parallelism using
        /// `RepartitionExec` even if this requires subsequently resorting data using a `SortExec`.
        pub prefer_existing_sort: bool, default = false

        /// When set to true, the logical plan optimizer will produce warning
        /// messages if any optimization rules produce errors and then proceed to the next
        /// rule. When set to false, any rules that produce errors will cause the query to fail
        pub skip_failed_rules: bool, default = false

        /// Number of times that the optimizer will attempt to optimize the plan
        pub max_passes: usize, default = 3

        /// When set to true, the physical plan optimizer will run a top down
        /// process to reorder the join keys
        pub top_down_join_key_reordering: bool, default = true

        /// When set to true, the physical plan optimizer will prefer HashJoin over SortMergeJoin.
        /// HashJoin can work more efficiently than SortMergeJoin but consumes more memory
        pub prefer_hash_join: bool, default = true

        /// The maximum estimated size in bytes for one input side of a HashJoin
        /// will be collected into a single partition
        pub hash_join_single_partition_threshold: usize, default = 1024 * 1024

        /// The maximum estimated size in rows for one input side of a HashJoin
        /// will be collected into a single partition
        pub hash_join_single_partition_threshold_rows: usize, default = 1024 * 128

        /// The default filter selectivity used by Filter Statistics
        /// when an exact selectivity cannot be determined. Valid values are
        /// between 0 (no selectivity) and 100 (all rows are selected).
        pub default_filter_selectivity: u8, default = 20

        /// When set to true, the optimizer will not attempt to convert Union to Interleave
        pub prefer_existing_union: bool, default = false

        /// When set to true, if the returned type is a view type
        /// then the output will be coerced to a non-view.
        /// Coerces `Utf8View` to `LargeUtf8`, and `BinaryView` to `LargeBinary`.
        pub expand_views_at_output: bool, default = false
    }
}

config_namespace! {
    /// Options controlling explain output
    ///
    /// See also: [`SessionConfig`]
    ///
    /// [`SessionConfig`]: https://docs.rs/datafusion/latest/datafusion/prelude/struct.SessionConfig.html
    pub struct ExplainOptions {
        /// When set to true, the explain statement will only print logical plans
        pub logical_plan_only: bool, default = false

        /// When set to true, the explain statement will only print physical plans
        pub physical_plan_only: bool, default = false

        /// When set to true, the explain statement will print operator statistics
        /// for physical plans
        pub show_statistics: bool, default = false

        /// When set to true, the explain statement will print the partition sizes
        pub show_sizes: bool, default = true

        /// When set to true, the explain statement will print schema information
        pub show_schema: bool, default = false
    }
}

/// A key value pair, with a corresponding description
#[derive(Debug)]
pub struct ConfigEntry {
    /// A unique string to identify this config value
    pub key: String,

    /// The value if any
    pub value: Option<String>,

    /// A description of this configuration entry
    pub description: &'static str,
}

/// Configuration options struct, able to store both built-in configuration and custom options
#[derive(Debug, Clone, Default)]
#[non_exhaustive]
pub struct ConfigOptions {
    /// Catalog options
    pub catalog: CatalogOptions,
    /// Execution options
    pub execution: ExecutionOptions,
    /// Optimizer options
    pub optimizer: OptimizerOptions,
    /// SQL parser options
    pub sql_parser: SqlParserOptions,
    /// Explain options
    pub explain: ExplainOptions,
    /// Optional extensions registered using [`Extensions::insert`]
    pub extensions: Extensions,
}

impl ConfigField for ConfigOptions {
    fn set(&mut self, key: &str, value: &str) -> Result<()> {
        // Extensions are handled in the public `ConfigOptions::set`
        let (key, rem) = key.split_once('.').unwrap_or((key, ""));
        match key {
            "catalog" => self.catalog.set(rem, value),
            "execution" => self.execution.set(rem, value),
            "optimizer" => self.optimizer.set(rem, value),
            "explain" => self.explain.set(rem, value),
            "sql_parser" => self.sql_parser.set(rem, value),
            _ => _config_err!("Config value \"{key}\" not found on ConfigOptions"),
        }
    }

    fn visit<V: Visit>(&self, v: &mut V, _key_prefix: &str, _description: &'static str) {
        self.catalog.visit(v, "datafusion.catalog", "");
        self.execution.visit(v, "datafusion.execution", "");
        self.optimizer.visit(v, "datafusion.optimizer", "");
        self.explain.visit(v, "datafusion.explain", "");
        self.sql_parser.visit(v, "datafusion.sql_parser", "");
    }
}

impl ConfigOptions {
    /// Creates a new [`ConfigOptions`] with default values
    pub fn new() -> Self {
        Self::default()
    }

    /// Set extensions to provided value
    pub fn with_extensions(mut self, extensions: Extensions) -> Self {
        self.extensions = extensions;
        self
    }

    /// Set a configuration option
    pub fn set(&mut self, key: &str, value: &str) -> Result<()> {
        let Some((prefix, key)) = key.split_once('.') else {
            return _config_err!("could not find config namespace for key \"{key}\"");
        };

        if prefix == "datafusion" {
            return ConfigField::set(self, key, value);
        }

        let Some(e) = self.extensions.0.get_mut(prefix) else {
            return _config_err!("Could not find config namespace \"{prefix}\"");
        };
        e.0.set(key, value)
    }

    /// Create new ConfigOptions struct, taking values from
    /// environment variables where possible.
    ///
    /// For example, setting `DATAFUSION_EXECUTION_BATCH_SIZE` will
    /// control `datafusion.execution.batch_size`.
    pub fn from_env() -> Result<Self> {
        struct Visitor(Vec<String>);

        impl Visit for Visitor {
            fn some<V: Display>(&mut self, key: &str, _: V, _: &'static str) {
                self.0.push(key.to_string())
            }

            fn none(&mut self, key: &str, _: &'static str) {
                self.0.push(key.to_string())
            }
        }

        // Extract the names of all fields and then look up the corresponding
        // environment variables. This isn't hugely efficient but avoids
        // ambiguity between `a.b` and `a_b` which would both correspond
        // to an environment variable of `A_B`

        let mut keys = Visitor(vec![]);
        let mut ret = Self::default();
        ret.visit(&mut keys, "datafusion", "");

        for key in keys.0 {
            let env = key.to_uppercase().replace('.', "_");
            if let Some(var) = std::env::var_os(env) {
                ret.set(&key, var.to_string_lossy().as_ref())?;
            }
        }

        Ok(ret)
    }

    /// Create new ConfigOptions struct, taking values from a string hash map.
    ///
    /// Only the built-in configurations will be extracted from the hash map
    /// and other key value pairs will be ignored.
    pub fn from_string_hash_map(settings: &HashMap<String, String>) -> Result<Self> {
        struct Visitor(Vec<String>);

        impl Visit for Visitor {
            fn some<V: Display>(&mut self, key: &str, _: V, _: &'static str) {
                self.0.push(key.to_string())
            }

            fn none(&mut self, key: &str, _: &'static str) {
                self.0.push(key.to_string())
            }
        }

        let mut keys = Visitor(vec![]);
        let mut ret = Self::default();
        ret.visit(&mut keys, "datafusion", "");

        for key in keys.0 {
            if let Some(var) = settings.get(&key) {
                ret.set(&key, var)?;
            }
        }

        Ok(ret)
    }

    /// Returns the [`ConfigEntry`] stored within this [`ConfigOptions`]
    pub fn entries(&self) -> Vec<ConfigEntry> {
        struct Visitor(Vec<ConfigEntry>);

        impl Visit for Visitor {
            fn some<V: Display>(
                &mut self,
                key: &str,
                value: V,
                description: &'static str,
            ) {
                self.0.push(ConfigEntry {
                    key: key.to_string(),
                    value: Some(value.to_string()),
                    description,
                })
            }

            fn none(&mut self, key: &str, description: &'static str) {
                self.0.push(ConfigEntry {
                    key: key.to_string(),
                    value: None,
                    description,
                })
            }
        }

        let mut v = Visitor(vec![]);
        self.visit(&mut v, "datafusion", "");

        v.0.extend(self.extensions.0.values().flat_map(|e| e.0.entries()));
        v.0
    }

    /// Generate documentation that can be included in the user guide
    pub fn generate_config_markdown() -> String {
        use std::fmt::Write as _;

        let mut s = Self::default();

        // Normalize for display
        s.execution.target_partitions = 0;
        s.execution.planning_concurrency = 0;

        let mut docs = "| key | default | description |\n".to_string();
        docs += "|-----|---------|-------------|\n";
        let mut entries = s.entries();
        entries.sort_unstable_by(|a, b| a.key.cmp(&b.key));

        for entry in s.entries() {
            let _ = writeln!(
                &mut docs,
                "| {} | {} | {} |",
                entry.key,
                entry.value.as_deref().unwrap_or("NULL"),
                entry.description
            );
        }
        docs
    }
}

/// [`ConfigExtension`] provides a mechanism to store third-party configuration within DataFusion
///
/// Unfortunately associated constants are not currently object-safe, and so this
/// extends the object-safe [`ExtensionOptions`]
pub trait ConfigExtension: ExtensionOptions {
    /// Configuration namespace prefix to use
    ///
    /// All values under this will be prefixed with `$PREFIX + "."`
    const PREFIX: &'static str;
}

/// An object-safe API for storing arbitrary configuration
pub trait ExtensionOptions: Send + Sync + fmt::Debug + 'static {
    /// Return `self` as [`Any`]
    ///
    /// This is needed until trait upcasting is stabilised
    fn as_any(&self) -> &dyn Any;

    /// Return `self` as [`Any`]
    ///
    /// This is needed until trait upcasting is stabilised
    fn as_any_mut(&mut self) -> &mut dyn Any;

    /// Return a deep clone of this [`ExtensionOptions`]
    ///
    /// It is important this does not share mutable state to avoid consistency issues
    /// with configuration changing whilst queries are executing
    fn cloned(&self) -> Box<dyn ExtensionOptions>;

    /// Set the given `key`, `value` pair
    fn set(&mut self, key: &str, value: &str) -> Result<()>;

    /// Returns the [`ConfigEntry`] stored in this [`ExtensionOptions`]
    fn entries(&self) -> Vec<ConfigEntry>;
}

/// A type-safe container for [`ConfigExtension`]
#[derive(Debug, Default, Clone)]
pub struct Extensions(BTreeMap<&'static str, ExtensionBox>);

impl Extensions {
    /// Create a new, empty [`Extensions`]
    pub fn new() -> Self {
        Self(BTreeMap::new())
    }

    /// Registers a [`ConfigExtension`] with this [`ConfigOptions`]
    pub fn insert<T: ConfigExtension>(&mut self, extension: T) {
        assert_ne!(T::PREFIX, "datafusion");
        let e = ExtensionBox(Box::new(extension));
        self.0.insert(T::PREFIX, e);
    }

    /// Retrieves the extension of the given type if any
    pub fn get<T: ConfigExtension>(&self) -> Option<&T> {
        self.0.get(T::PREFIX)?.0.as_any().downcast_ref()
    }

    /// Retrieves the extension of the given type if any
    pub fn get_mut<T: ConfigExtension>(&mut self) -> Option<&mut T> {
        let e = self.0.get_mut(T::PREFIX)?;
        e.0.as_any_mut().downcast_mut()
    }
}

#[derive(Debug)]
struct ExtensionBox(Box<dyn ExtensionOptions>);

impl Clone for ExtensionBox {
    fn clone(&self) -> Self {
        Self(self.0.cloned())
    }
}

/// A trait implemented by `config_namespace` and for field types that provides
/// the ability to walk and mutate the configuration tree
pub trait ConfigField {
    fn visit<V: Visit>(&self, v: &mut V, key: &str, description: &'static str);

    fn set(&mut self, key: &str, value: &str) -> Result<()>;
}

impl<F: ConfigField + Default> ConfigField for Option<F> {
    fn visit<V: Visit>(&self, v: &mut V, key: &str, description: &'static str) {
        match self {
            Some(s) => s.visit(v, key, description),
            None => v.none(key, description),
        }
    }

    fn set(&mut self, key: &str, value: &str) -> Result<()> {
        self.get_or_insert_with(Default::default).set(key, value)
    }
}

<<<<<<< HEAD
fn parse<T>(input: &str) -> Result<T>
where
    T: FromStr,
    T::Err: Display,
=======
fn default_transform<T>(input: &str) -> Result<T>
where
    T: FromStr,
>>>>>>> 75202b58
    <T as FromStr>::Err: Sync + Send + Error + 'static,
{
    input.parse().map_err(|e| {
        DataFusionError::Context(
            format!(
                "Error parsing '{}' as {}",
                input,
                std::any::type_name::<T>()
            ),
            Box::new(DataFusionError::External(Box::new(e))),
        )
    })
}

#[macro_export]
macro_rules! config_field {
    ($t:ty) => {
<<<<<<< HEAD
        config_field!($t, value => parse(value)?);
=======
        config_field!($t, value => default_transform(value)?);
>>>>>>> 75202b58
    };

    ($t:ty, $arg:ident => $transform:expr) => {
        impl ConfigField for $t {
            fn visit<V: Visit>(&self, v: &mut V, key: &str, description: &'static str) {
                v.some(key, self, description)
            }

            fn set(&mut self, _: &str, $arg: &str) -> Result<()> {
                *self = $transform;
                Ok(())
            }
        }
    };
}

config_field!(String);
<<<<<<< HEAD
config_field!(bool, value => parse(value.to_lowercase().as_str())?);
=======
config_field!(bool, value => default_transform(value.to_lowercase().as_str())?);
>>>>>>> 75202b58
config_field!(usize);
config_field!(f64);
config_field!(u64);

impl ConfigField for u8 {
    fn visit<V: Visit>(&self, v: &mut V, key: &str, description: &'static str) {
        v.some(key, self, description)
    }

    fn set(&mut self, key: &str, value: &str) -> Result<()> {
        if value.is_empty() {
            return Err(DataFusionError::Configuration(format!(
                "Input string for {} key is empty",
                key
            )));
        }
        // Check if the string is a valid number
        if let Ok(num) = value.parse::<u8>() {
            // TODO: Let's decide how we treat the numerical strings.
            *self = num;
        } else {
            let bytes = value.as_bytes();
            // Check if the first character is ASCII (single byte)
            if bytes.len() > 1 || !value.chars().next().unwrap().is_ascii() {
                return Err(DataFusionError::Configuration(format!(
                    "Error parsing {} as u8. Non-ASCII string provided",
                    value
                )));
            }
            *self = bytes[0];
        }
        Ok(())
    }
}

impl ConfigField for CompressionTypeVariant {
    fn visit<V: Visit>(&self, v: &mut V, key: &str, description: &'static str) {
        v.some(key, self, description)
    }

    fn set(&mut self, _: &str, value: &str) -> Result<()> {
        *self = CompressionTypeVariant::from_str(value)?;
        Ok(())
    }
}

/// An implementation trait used to recursively walk configuration
pub trait Visit {
    fn some<V: Display>(&mut self, key: &str, value: V, description: &'static str);

    fn none(&mut self, key: &str, description: &'static str);
}

/// Convenience macro to create [`ExtensionsOptions`].
///
/// The created structure implements the following traits:
///
/// - [`Clone`]
/// - [`Debug`]
/// - [`Default`]
/// - [`ExtensionOptions`]
///
/// # Usage
/// The syntax is:
///
/// ```text
/// extensions_options! {
///      /// Struct docs (optional).
///     [<vis>] struct <StructName> {
///         /// Field docs (optional)
///         [<vis>] <field_name>: <field_type>, default = <default_value>
///
///         ... more fields
///     }
/// }
/// ```
///
/// The placeholders are:
/// - `[<vis>]`: Optional visibility modifier like `pub` or `pub(crate)`.
/// - `<StructName>`: Struct name like `MyStruct`.
/// - `<field_name>`: Field name like `my_field`.
/// - `<field_type>`: Field type like `u8`.
/// - `<default_value>`: Default value matching the field type like `42`.
///
/// # Example
/// ```
/// use datafusion_common::extensions_options;
///
/// extensions_options! {
///     /// My own config options.
///     pub struct MyConfig {
///         /// Should "foo" be replaced by "bar"?
///         pub foo_to_bar: bool, default = true
///
///         /// How many "baz" should be created?
///         pub baz_count: usize, default = 1337
///     }
/// }
/// ```
///
///
/// [`Debug`]: std::fmt::Debug
/// [`ExtensionsOptions`]: crate::config::ExtensionOptions
#[macro_export]
macro_rules! extensions_options {
    (
     $(#[doc = $struct_d:tt])*
     $vis:vis struct $struct_name:ident {
        $(
        $(#[doc = $d:tt])*
        $field_vis:vis $field_name:ident : $field_type:ty, default = $default:expr
        )*$(,)*
    }
    ) => {
        $(#[doc = $struct_d])*
        #[derive(Debug, Clone)]
        #[non_exhaustive]
        $vis struct $struct_name{
            $(
            $(#[doc = $d])*
            $field_vis $field_name : $field_type,
            )*
        }

        impl Default for $struct_name {
            fn default() -> Self {
                Self {
                    $($field_name: $default),*
                }
            }
        }

        impl $crate::config::ExtensionOptions for $struct_name {
            fn as_any(&self) -> &dyn ::std::any::Any {
                self
            }

            fn as_any_mut(&mut self) -> &mut dyn ::std::any::Any {
                self
            }

            fn cloned(&self) -> Box<dyn $crate::config::ExtensionOptions> {
                Box::new(self.clone())
            }

            fn set(&mut self, key: &str, value: &str) -> $crate::Result<()> {
                match key {
                    $(
                       stringify!($field_name) => {
                        self.$field_name = value.parse().map_err(|e| {
                            $crate::DataFusionError::Context(
                                format!(concat!("Error parsing {} as ", stringify!($t),), value),
                                Box::new($crate::DataFusionError::External(Box::new(e))),
                            )
                        })?;
                        Ok(())
                       }
                    )*
                    _ => Err($crate::DataFusionError::Configuration(
                        format!(concat!("Config value \"{}\" not found on ", stringify!($struct_name)), key)
                    ))
                }
            }

            fn entries(&self) -> Vec<$crate::config::ConfigEntry> {
                vec![
                    $(
                        $crate::config::ConfigEntry {
                            key: stringify!($field_name).to_owned(),
                            value: (self.$field_name != $default).then(|| self.$field_name.to_string()),
                            description: concat!($($d),*).trim(),
                        },
                    )*
                ]
            }
        }
    }
}

/// These file types have special built in behavior for configuration.
/// Use TableOptions::Extensions for configuring other file types.
#[derive(Debug, Clone)]
pub enum ConfigFileType {
    CSV,
    #[cfg(feature = "parquet")]
    PARQUET,
    JSON,
}

/// Represents the configuration options available for handling different table formats within a data processing application.
/// This struct encompasses options for various file formats including CSV, Parquet, and JSON, allowing for flexible configuration
/// of parsing and writing behaviors specific to each format. Additionally, it supports extending functionality through custom extensions.
#[derive(Debug, Clone, Default)]
pub struct TableOptions {
    /// Configuration options for CSV file handling. This includes settings like the delimiter,
    /// quote character, and whether the first row is considered as headers.
    pub csv: CsvOptions,

    /// Configuration options for Parquet file handling. This includes settings for compression,
    /// encoding, and other Parquet-specific file characteristics.
    pub parquet: TableParquetOptions,

    /// Configuration options for JSON file handling.
    pub json: JsonOptions,

    /// The current file format that the table operations should assume. This option allows
    /// for dynamic switching between the supported file types (e.g., CSV, Parquet, JSON).
    pub current_format: Option<ConfigFileType>,

    /// Optional extensions that can be used to extend or customize the behavior of the table
    /// options. Extensions can be registered using `Extensions::insert` and might include
    /// custom file handling logic, additional configuration parameters, or other enhancements.
    pub extensions: Extensions,
}

impl ConfigField for TableOptions {
    /// Visits configuration settings for the current file format, or all formats if none is selected.
    ///
    /// This method adapts the behavior based on whether a file format is currently selected in `current_format`.
    /// If a format is selected, it visits only the settings relevant to that format. Otherwise,
    /// it visits all available format settings.
    fn visit<V: Visit>(&self, v: &mut V, _key_prefix: &str, _description: &'static str) {
        if let Some(file_type) = &self.current_format {
            match file_type {
                #[cfg(feature = "parquet")]
                ConfigFileType::PARQUET => self.parquet.visit(v, "format", ""),
                ConfigFileType::CSV => self.csv.visit(v, "format", ""),
                ConfigFileType::JSON => self.json.visit(v, "format", ""),
            }
        } else {
            self.csv.visit(v, "csv", "");
            self.parquet.visit(v, "parquet", "");
            self.json.visit(v, "json", "");
        }
    }

    /// Sets a configuration value for a specific key within `TableOptions`.
    ///
    /// This method delegates setting configuration values to the specific file format configurations,
    /// based on the current format selected. If no format is selected, it returns an error.
    ///
    /// # Parameters
    ///
    /// * `key`: The configuration key specifying which setting to adjust, prefixed with the format (e.g., "format.delimiter")
    ///   for CSV format.
    /// * `value`: The value to set for the specified configuration key.
    ///
    /// # Returns
    ///
    /// A result indicating success or an error if the key is not recognized, if a format is not specified,
    /// or if setting the configuration value fails for the specific format.
    fn set(&mut self, key: &str, value: &str) -> Result<()> {
        // Extensions are handled in the public `ConfigOptions::set`
        let (key, rem) = key.split_once('.').unwrap_or((key, ""));
        match key {
            "format" => {
                let Some(format) = &self.current_format else {
                    return _config_err!("Specify a format for TableOptions");
                };
                match format {
                    #[cfg(feature = "parquet")]
                    ConfigFileType::PARQUET => self.parquet.set(rem, value),
                    ConfigFileType::CSV => self.csv.set(rem, value),
                    ConfigFileType::JSON => self.json.set(rem, value),
                }
            }
            _ => _config_err!("Config value \"{key}\" not found on TableOptions"),
        }
    }
}

impl TableOptions {
    /// Constructs a new instance of `TableOptions` with default settings.
    ///
    /// # Returns
    ///
    /// A new `TableOptions` instance with default configuration values.
    pub fn new() -> Self {
        Self::default()
    }

    /// Creates a new `TableOptions` instance initialized with settings from a given session config.
    ///
    /// # Parameters
    ///
    /// * `config`: A reference to the session `ConfigOptions` from which to derive initial settings.
    ///
    /// # Returns
    ///
    /// A new `TableOptions` instance with settings applied from the session config.
    pub fn default_from_session_config(config: &ConfigOptions) -> Self {
        let initial = TableOptions::default();
        initial.combine_with_session_config(config);
        initial
    }

    /// Updates the current `TableOptions` with settings from a given session config.
    ///
    /// # Parameters
    ///
    /// * `config`: A reference to the session `ConfigOptions` whose settings are to be applied.
    ///
    /// # Returns
    ///
    /// A new `TableOptions` instance with updated settings from the session config.
    pub fn combine_with_session_config(&self, config: &ConfigOptions) -> Self {
        let mut clone = self.clone();
        clone.parquet.global = config.execution.parquet.clone();
        clone
    }

    /// Sets the file format for the table.
    ///
    /// # Parameters
    ///
    /// * `format`: The file format to use (e.g., CSV, Parquet).
    pub fn set_config_format(&mut self, format: ConfigFileType) {
        self.current_format = Some(format);
    }

    /// Sets the extensions for this `TableOptions` instance.
    ///
    /// # Parameters
    ///
    /// * `extensions`: The `Extensions` instance to set.
    ///
    /// # Returns
    ///
    /// A new `TableOptions` instance with the specified extensions applied.
    pub fn with_extensions(mut self, extensions: Extensions) -> Self {
        self.extensions = extensions;
        self
    }

    /// Sets a specific configuration option.
    ///
    /// # Parameters
    ///
    /// * `key`: The configuration key (e.g., "format.delimiter").
    /// * `value`: The value to set for the specified key.
    ///
    /// # Returns
    ///
    /// A result indicating success or failure in setting the configuration option.
    pub fn set(&mut self, key: &str, value: &str) -> Result<()> {
        let Some((prefix, _)) = key.split_once('.') else {
            return _config_err!("could not find config namespace for key \"{key}\"");
        };

        if prefix == "format" {
            return ConfigField::set(self, key, value);
        }

        if prefix == "execution" {
            return Ok(());
        }

        let Some(e) = self.extensions.0.get_mut(prefix) else {
            return _config_err!("Could not find config namespace \"{prefix}\"");
        };
        e.0.set(key, value)
    }

    /// Initializes a new `TableOptions` from a hash map of string settings.
    ///
    /// # Parameters
    ///
    /// * `settings`: A hash map where each key-value pair represents a configuration setting.
    ///
    /// # Returns
    ///
    /// A result containing the new `TableOptions` instance or an error if any setting could not be applied.
    pub fn from_string_hash_map(settings: &HashMap<String, String>) -> Result<Self> {
        let mut ret = Self::default();
        for (k, v) in settings {
            ret.set(k, v)?;
        }

        Ok(ret)
    }

    /// Modifies the current `TableOptions` instance with settings from a hash map.
    ///
    /// # Parameters
    ///
    /// * `settings`: A hash map where each key-value pair represents a configuration setting.
    ///
    /// # Returns
    ///
    /// A result indicating success or failure in applying the settings.
    pub fn alter_with_string_hash_map(
        &mut self,
        settings: &HashMap<String, String>,
    ) -> Result<()> {
        for (k, v) in settings {
            self.set(k, v)?;
        }
        Ok(())
    }

    /// Retrieves all configuration entries from this `TableOptions`.
    ///
    /// # Returns
    ///
    /// A vector of `ConfigEntry` instances, representing all the configuration options within this `TableOptions`.
    pub fn entries(&self) -> Vec<ConfigEntry> {
        struct Visitor(Vec<ConfigEntry>);

        impl Visit for Visitor {
            fn some<V: Display>(
                &mut self,
                key: &str,
                value: V,
                description: &'static str,
            ) {
                self.0.push(ConfigEntry {
                    key: key.to_string(),
                    value: Some(value.to_string()),
                    description,
                })
            }

            fn none(&mut self, key: &str, description: &'static str) {
                self.0.push(ConfigEntry {
                    key: key.to_string(),
                    value: None,
                    description,
                })
            }
        }

        let mut v = Visitor(vec![]);
        self.visit(&mut v, "format", "");

        v.0.extend(self.extensions.0.values().flat_map(|e| e.0.entries()));
        v.0
    }
}

/// Options that control how Parquet files are read, including global options
/// that apply to all columns and optional column-specific overrides
///
/// Closely tied to [`ParquetWriterOptions`](crate::file_options::parquet_writer::ParquetWriterOptions).
/// Properties not included in [`TableParquetOptions`] may not be configurable at the external API
/// (e.g. sorting_columns).
#[derive(Clone, Default, Debug, PartialEq)]
pub struct TableParquetOptions {
    /// Global Parquet options that propagates to all columns.
    pub global: ParquetOptions,
    /// Column specific options. Default usage is parquet.XX::column.
    pub column_specific_options: HashMap<String, ParquetColumnOptions>,
    /// Additional file-level metadata to include. Inserted into the key_value_metadata
    /// for the written [`FileMetaData`](https://docs.rs/parquet/latest/parquet/file/metadata/struct.FileMetaData.html).
    ///
    /// Multiple entries are permitted
    /// ```sql
    /// OPTIONS (
    ///    'format.metadata::key1' '',
    ///    'format.metadata::key2' 'value',
    ///    'format.metadata::key3' 'value has spaces',
    ///    'format.metadata::key4' 'value has special chars :: :',
    ///    'format.metadata::key_dupe' 'original will be overwritten',
    ///    'format.metadata::key_dupe' 'final'
    /// )
    /// ```
    pub key_value_metadata: HashMap<String, Option<String>>,
}

impl TableParquetOptions {
    /// Return new default TableParquetOptions
    pub fn new() -> Self {
        Self::default()
    }
}

impl ConfigField for TableParquetOptions {
    fn visit<V: Visit>(&self, v: &mut V, key_prefix: &str, description: &'static str) {
        self.global.visit(v, key_prefix, description);
        self.column_specific_options
            .visit(v, key_prefix, description)
    }

    fn set(&mut self, key: &str, value: &str) -> Result<()> {
        // Determine if the key is a global, metadata, or column-specific setting
        if key.starts_with("metadata::") {
            let k = match key.split("::").collect::<Vec<_>>()[..] {
                [_meta] | [_meta, ""] => {
                    return _config_err!(
                        "Invalid metadata key provided, missing key in metadata::<key>"
                    )
                }
                [_meta, k] => k.into(),
                _ => {
                    return _config_err!(
                        "Invalid metadata key provided, found too many '::' in \"{key}\""
                    )
                }
            };
            self.key_value_metadata.insert(k, Some(value.into()));
            Ok(())
        } else if key.contains("::") {
            self.column_specific_options.set(key, value)
        } else {
            self.global.set(key, value)
        }
    }
}

macro_rules! config_namespace_with_hashmap {
    (
     $(#[doc = $struct_d:tt])*
     $vis:vis struct $struct_name:ident {
        $(
        $(#[doc = $d:tt])*
        $field_vis:vis $field_name:ident : $field_type:ty, $(transform = $transform:expr,)? default = $default:expr
        )*$(,)*
    }
    ) => {

        $(#[doc = $struct_d])*
        #[derive(Debug, Clone, PartialEq)]
        $vis struct $struct_name{
            $(
            $(#[doc = $d])*
            $field_vis $field_name : $field_type,
            )*
        }

        impl ConfigField for $struct_name {
            fn set(&mut self, key: &str, value: &str) -> Result<()> {
                let (key, rem) = key.split_once('.').unwrap_or((key, ""));
                match key {
                    $(
                       stringify!($field_name) => {
                           $(let value = $transform(value);)?
                           self.$field_name.set(rem, value.as_ref())
                       },
                    )*
                    _ => _config_err!(
                        "Config value \"{}\" not found on {}", key, stringify!($struct_name)
                    )
                }
            }

            fn visit<V: Visit>(&self, v: &mut V, key_prefix: &str, _description: &'static str) {
                $(
                let key = format!(concat!("{}.", stringify!($field_name)), key_prefix);
                let desc = concat!($($d),*).trim();
                self.$field_name.visit(v, key.as_str(), desc);
                )*
            }
        }

        impl Default for $struct_name {
            fn default() -> Self {
                Self {
                    $($field_name: $default),*
                }
            }
        }

        impl ConfigField for HashMap<String,$struct_name> {
            fn set(&mut self, key: &str, value: &str) -> Result<()> {
                let parts: Vec<&str> = key.splitn(2, "::").collect();
                match parts.as_slice() {
                    [inner_key, hashmap_key] => {
                        // Get or create the ColumnOptions for the specified column
                        let inner_value = self
                            .entry((*hashmap_key).to_owned())
                            .or_insert_with($struct_name::default);

                        inner_value.set(inner_key, value)
                    }
                    _ => _config_err!("Unrecognized key '{key}'."),
                }
            }

            fn visit<V: Visit>(&self, v: &mut V, key_prefix: &str, _description: &'static str) {
                for (column_name, col_options) in self {
                    $(
                    let key = format!("{}.{field}::{}", key_prefix, column_name, field = stringify!($field_name));
                    let desc = concat!($($d),*).trim();
                    col_options.$field_name.visit(v, key.as_str(), desc);
                    )*
                }
            }
        }
    }
}

config_namespace_with_hashmap! {
    /// Options controlling parquet format for individual columns.
    ///
    /// See [`ParquetOptions`] for more details
    pub struct ParquetColumnOptions {
        /// Sets if bloom filter is enabled for the column path.
        pub bloom_filter_enabled: Option<bool>, default = None

        /// Sets encoding for the column path.
        /// Valid values are: plain, plain_dictionary, rle,
        /// bit_packed, delta_binary_packed, delta_length_byte_array,
        /// delta_byte_array, rle_dictionary, and byte_stream_split.
        /// These values are not case-sensitive. If NULL, uses
        /// default parquet options
        pub encoding: Option<String>, default = None

        /// Sets if dictionary encoding is enabled for the column path. If NULL, uses
        /// default parquet options
        pub dictionary_enabled: Option<bool>, default = None

        /// Sets default parquet compression codec for the column path.
        /// Valid values are: uncompressed, snappy, gzip(level),
        /// lzo, brotli(level), lz4, zstd(level), and lz4_raw.
        /// These values are not case-sensitive. If NULL, uses
        /// default parquet options
        pub compression: Option<String>, transform = str::to_lowercase, default = None

        /// Sets if statistics are enabled for the column
        /// Valid values are: "none", "chunk", and "page"
        /// These values are not case sensitive. If NULL, uses
        /// default parquet options
        pub statistics_enabled: Option<String>, default = None

        /// Sets bloom filter false positive probability for the column path. If NULL, uses
        /// default parquet options
        pub bloom_filter_fpp: Option<f64>, default = None

        /// Sets bloom filter number of distinct values. If NULL, uses
        /// default parquet options
        pub bloom_filter_ndv: Option<u64>, default = None

        /// Sets max statistics size for the column path. If NULL, uses
        /// default parquet options
        pub max_statistics_size: Option<usize>, default = None
    }
}

config_namespace! {
    /// Options controlling CSV format
    pub struct CsvOptions {
        /// Specifies whether there is a CSV header (i.e. the first line
        /// consists of is column names). The value `None` indicates that
        /// the configuration should be consulted.
        pub has_header: Option<bool>, default = None
        pub delimiter: u8, default = b','
        pub quote: u8, default = b'"'
        pub terminator: Option<u8>, default = None
        pub escape: Option<u8>, default = None
        pub double_quote: Option<bool>, default = None
        /// Specifies whether newlines in (quoted) values are supported.
        ///
        /// Parsing newlines in quoted values may be affected by execution behaviour such as
        /// parallel file scanning. Setting this to `true` ensures that newlines in values are
        /// parsed successfully, which may reduce performance.
        ///
        /// The default behaviour depends on the `datafusion.catalog.newlines_in_values` setting.
        pub newlines_in_values: Option<bool>, default = None
        pub compression: CompressionTypeVariant, default = CompressionTypeVariant::UNCOMPRESSED
        pub schema_infer_max_rec: Option<usize>, default = None
        pub date_format: Option<String>, default = None
        pub datetime_format: Option<String>, default = None
        pub timestamp_format: Option<String>, default = None
        pub timestamp_tz_format: Option<String>, default = None
        pub time_format: Option<String>, default = None
        // The output format for Nulls in the CSV writer.
        pub null_value: Option<String>, default = None
        // The input regex for Nulls when loading CSVs.
        pub null_regex: Option<String>, default = None
        pub comment: Option<u8>, default = None
    }
}

impl CsvOptions {
    /// Set a limit in terms of records to scan to infer the schema
    /// - default to `DEFAULT_SCHEMA_INFER_MAX_RECORD`
    pub fn with_compression(
        mut self,
        compression_type_variant: CompressionTypeVariant,
    ) -> Self {
        self.compression = compression_type_variant;
        self
    }

    /// Set a limit in terms of records to scan to infer the schema
    /// - default to `DEFAULT_SCHEMA_INFER_MAX_RECORD`
    pub fn with_schema_infer_max_rec(mut self, max_rec: usize) -> Self {
        self.schema_infer_max_rec = Some(max_rec);
        self
    }

    /// Set true to indicate that the first line is a header.
    /// - default to true
    pub fn with_has_header(mut self, has_header: bool) -> Self {
        self.has_header = Some(has_header);
        self
    }

    /// Returns true if the first line is a header. If format options does not
    /// specify whether there is a header, returns `None` (indicating that the
    /// configuration should be consulted).
    pub fn has_header(&self) -> Option<bool> {
        self.has_header
    }

    /// The character separating values within a row.
    /// - default to ','
    pub fn with_delimiter(mut self, delimiter: u8) -> Self {
        self.delimiter = delimiter;
        self
    }

    /// The quote character in a row.
    /// - default to '"'
    pub fn with_quote(mut self, quote: u8) -> Self {
        self.quote = quote;
        self
    }

    /// The character that terminates a row.
    /// - default to None (CRLF)
    pub fn with_terminator(mut self, terminator: Option<u8>) -> Self {
        self.terminator = terminator;
        self
    }

    /// The escape character in a row.
    /// - default is None
    pub fn with_escape(mut self, escape: Option<u8>) -> Self {
        self.escape = escape;
        self
    }

    /// Set true to indicate that the CSV quotes should be doubled.
    /// - default to true
    pub fn with_double_quote(mut self, double_quote: bool) -> Self {
        self.double_quote = Some(double_quote);
        self
    }

    /// Specifies whether newlines in (quoted) values are supported.
    ///
    /// Parsing newlines in quoted values may be affected by execution behaviour such as
    /// parallel file scanning. Setting this to `true` ensures that newlines in values are
    /// parsed successfully, which may reduce performance.
    ///
    /// The default behaviour depends on the `datafusion.catalog.newlines_in_values` setting.
    pub fn with_newlines_in_values(mut self, newlines_in_values: bool) -> Self {
        self.newlines_in_values = Some(newlines_in_values);
        self
    }

    /// Set a `CompressionTypeVariant` of CSV
    /// - defaults to `CompressionTypeVariant::UNCOMPRESSED`
    pub fn with_file_compression_type(
        mut self,
        compression: CompressionTypeVariant,
    ) -> Self {
        self.compression = compression;
        self
    }

    /// The delimiter character.
    pub fn delimiter(&self) -> u8 {
        self.delimiter
    }

    /// The quote character.
    pub fn quote(&self) -> u8 {
        self.quote
    }

    /// The terminator character.
    pub fn terminator(&self) -> Option<u8> {
        self.terminator
    }

    /// The escape character.
    pub fn escape(&self) -> Option<u8> {
        self.escape
    }
}

config_namespace! {
    /// Options controlling JSON format
    pub struct JsonOptions {
        pub compression: CompressionTypeVariant, default = CompressionTypeVariant::UNCOMPRESSED
        pub schema_infer_max_rec: Option<usize>, default = None
    }
}

pub trait FormatOptionsExt: Display {}

#[derive(Debug, Clone, PartialEq)]
#[allow(clippy::large_enum_variant)]
pub enum FormatOptions {
    CSV(CsvOptions),
    JSON(JsonOptions),
    #[cfg(feature = "parquet")]
    PARQUET(TableParquetOptions),
    AVRO,
    ARROW,
}

impl Display for FormatOptions {
    fn fmt(&self, f: &mut fmt::Formatter<'_>) -> fmt::Result {
        let out = match self {
            FormatOptions::CSV(_) => "csv",
            FormatOptions::JSON(_) => "json",
            #[cfg(feature = "parquet")]
            FormatOptions::PARQUET(_) => "parquet",
            FormatOptions::AVRO => "avro",
            FormatOptions::ARROW => "arrow",
        };
        write!(f, "{}", out)
    }
}

#[cfg(test)]
mod tests {
    use std::any::Any;
    use std::collections::HashMap;

    use crate::config::{
        ConfigEntry, ConfigExtension, ConfigFileType, ExtensionOptions, Extensions,
        TableOptions,
    };

    #[derive(Default, Debug, Clone)]
    pub struct TestExtensionConfig {
        /// Should "foo" be replaced by "bar"?
        pub properties: HashMap<String, String>,
    }

    impl ExtensionOptions for TestExtensionConfig {
        fn as_any(&self) -> &dyn Any {
            self
        }

        fn as_any_mut(&mut self) -> &mut dyn Any {
            self
        }

        fn cloned(&self) -> Box<dyn ExtensionOptions> {
            Box::new(self.clone())
        }

        fn set(&mut self, key: &str, value: &str) -> crate::Result<()> {
            let (key, rem) = key.split_once('.').unwrap_or((key, ""));
            assert_eq!(key, "test");
            self.properties.insert(rem.to_owned(), value.to_owned());
            Ok(())
        }

        fn entries(&self) -> Vec<ConfigEntry> {
            self.properties
                .iter()
                .map(|(k, v)| ConfigEntry {
                    key: k.into(),
                    value: Some(v.into()),
                    description: "",
                })
                .collect()
        }
    }

    impl ConfigExtension for TestExtensionConfig {
        const PREFIX: &'static str = "test";
    }

    #[test]
    fn create_table_config() {
        let mut extension = Extensions::new();
        extension.insert(TestExtensionConfig::default());
        let table_config = TableOptions::new().with_extensions(extension);
        let kafka_config = table_config.extensions.get::<TestExtensionConfig>();
        assert!(kafka_config.is_some())
    }

    #[test]
    fn alter_test_extension_config() {
        let mut extension = Extensions::new();
        extension.insert(TestExtensionConfig::default());
        let mut table_config = TableOptions::new().with_extensions(extension);
        table_config.set_config_format(ConfigFileType::CSV);
        table_config.set("format.delimiter", ";").unwrap();
        assert_eq!(table_config.csv.delimiter, b';');
        table_config.set("test.bootstrap.servers", "asd").unwrap();
        let kafka_config = table_config
            .extensions
            .get::<TestExtensionConfig>()
            .unwrap();
        assert_eq!(
            kafka_config.properties.get("bootstrap.servers").unwrap(),
            "asd"
        );
    }

    #[test]
    fn csv_u8_table_options() {
        let mut table_config = TableOptions::new();
        table_config.set_config_format(ConfigFileType::CSV);
        table_config.set("format.delimiter", ";").unwrap();
        assert_eq!(table_config.csv.delimiter as char, ';');
        table_config.set("format.escape", "\"").unwrap();
        assert_eq!(table_config.csv.escape.unwrap() as char, '"');
        table_config.set("format.escape", "\'").unwrap();
        assert_eq!(table_config.csv.escape.unwrap() as char, '\'');
    }

    #[cfg(feature = "parquet")]
    #[test]
    fn parquet_table_options() {
        let mut table_config = TableOptions::new();
        table_config.set_config_format(ConfigFileType::PARQUET);
        table_config
            .set("format.bloom_filter_enabled::col1", "true")
            .unwrap();
        assert_eq!(
            table_config.parquet.column_specific_options["col1"].bloom_filter_enabled,
            Some(true)
        );
    }

    #[cfg(feature = "parquet")]
    #[test]
    fn parquet_table_options_config_entry() {
        let mut table_config = TableOptions::new();
        table_config.set_config_format(ConfigFileType::PARQUET);
        table_config
            .set("format.bloom_filter_enabled::col1", "true")
            .unwrap();
        let entries = table_config.entries();
        assert!(entries
            .iter()
            .any(|item| item.key == "format.bloom_filter_enabled::col1"))
    }

    #[cfg(feature = "parquet")]
    #[test]
    fn parquet_table_options_config_metadata_entry() {
        let mut table_config = TableOptions::new();
        table_config.set_config_format(ConfigFileType::PARQUET);
        table_config.set("format.metadata::key1", "").unwrap();
        table_config.set("format.metadata::key2", "value2").unwrap();
        table_config
            .set("format.metadata::key3", "value with spaces ")
            .unwrap();
        table_config
            .set("format.metadata::key4", "value with special chars :: :")
            .unwrap();

        let parsed_metadata = table_config.parquet.key_value_metadata.clone();
        assert_eq!(parsed_metadata.get("should not exist1"), None);
        assert_eq!(parsed_metadata.get("key1"), Some(&Some("".into())));
        assert_eq!(parsed_metadata.get("key2"), Some(&Some("value2".into())));
        assert_eq!(
            parsed_metadata.get("key3"),
            Some(&Some("value with spaces ".into()))
        );
        assert_eq!(
            parsed_metadata.get("key4"),
            Some(&Some("value with special chars :: :".into()))
        );

        // duplicate keys are overwritten
        table_config.set("format.metadata::key_dupe", "A").unwrap();
        table_config.set("format.metadata::key_dupe", "B").unwrap();
        let parsed_metadata = table_config.parquet.key_value_metadata;
        assert_eq!(parsed_metadata.get("key_dupe"), Some(&Some("B".into())));
    }
}<|MERGE_RESOLUTION|>--- conflicted
+++ resolved
@@ -115,11 +115,7 @@
      $vis:vis struct $struct_name:ident {
         $(
         $(#[doc = $d:tt])*
-<<<<<<< HEAD
-        $field_vis:vis $field_name:ident : $field_type:ty, $(transform = $transform:expr,)? default = $default:expr
-=======
         $field_vis:vis $field_name:ident : $field_type:ty, $(warn = $warn: expr,)? $(transform = $transform:expr,)? default = $default:expr
->>>>>>> 75202b58
         )*$(,)*
     }
     ) => {
@@ -141,10 +137,7 @@
                     $(
                        stringify!($field_name) => {
                            $(let value = $transform(value);)?
-<<<<<<< HEAD
-=======
                            $(log::warn!($warn);)?
->>>>>>> 75202b58
                            self.$field_name.set(rem, value.as_ref())
                        },
                     )*
@@ -228,15 +221,6 @@
         /// When set to true, SQL parser will normalize ident (convert ident to lowercase when not quoted)
         pub enable_ident_normalization: bool, default = true
 
-<<<<<<< HEAD
-        /// When set to true, SQL parser will normalize options value (convert value to lowercase)
-        pub enable_options_value_normalization: bool, default = false
-
-        /// Configure the SQL dialect used by DataFusion's parser; supported values include: Generic,
-        /// MySQL, PostgreSQL, Hive, SQLite, Snowflake, Redshift, MsSQL, ClickHouse, BigQuery, and Ansi.
-        pub dialect: String, default = "generic".to_string() // no need to lowercase because
-        // [`sqlparser::dialect_from_str`] is case-insensitive
-=======
         /// When set to true, SQL parser will normalize options value (convert value to lowercase).
         /// Note that this option is ignored and will be removed in the future. All case-insensitive values
         /// are normalized automatically.
@@ -246,7 +230,6 @@
         /// MySQL, PostgreSQL, Hive, SQLite, Snowflake, Redshift, MsSQL, ClickHouse, BigQuery, and Ansi.
         pub dialect: String, default = "generic".to_string()
         // no need to lowercase because `sqlparser::dialect_from_str`] is case-insensitive
->>>>>>> 75202b58
 
         /// If true, permit lengths for `VARCHAR` such as `VARCHAR(20)`, but
         /// ignore the length. If false, error if a `VARCHAR` with a length is
@@ -1001,16 +984,9 @@
     }
 }
 
-<<<<<<< HEAD
-fn parse<T>(input: &str) -> Result<T>
-where
-    T: FromStr,
-    T::Err: Display,
-=======
 fn default_transform<T>(input: &str) -> Result<T>
 where
     T: FromStr,
->>>>>>> 75202b58
     <T as FromStr>::Err: Sync + Send + Error + 'static,
 {
     input.parse().map_err(|e| {
@@ -1028,11 +1004,7 @@
 #[macro_export]
 macro_rules! config_field {
     ($t:ty) => {
-<<<<<<< HEAD
-        config_field!($t, value => parse(value)?);
-=======
         config_field!($t, value => default_transform(value)?);
->>>>>>> 75202b58
     };
 
     ($t:ty, $arg:ident => $transform:expr) => {
@@ -1050,11 +1022,7 @@
 }
 
 config_field!(String);
-<<<<<<< HEAD
-config_field!(bool, value => parse(value.to_lowercase().as_str())?);
-=======
 config_field!(bool, value => default_transform(value.to_lowercase().as_str())?);
->>>>>>> 75202b58
 config_field!(usize);
 config_field!(f64);
 config_field!(u64);
