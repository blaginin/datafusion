// Licensed to the Apache Software Foundation (ASF) under one
// or more contributor license agreements.  See the NOTICE file
// distributed with this work for additional information
// regarding copyright ownership.  The ASF licenses this file
// to you under the Apache License, Version 2.0 (the
// "License"); you may not use this file except in compliance
// with the License.  You may obtain a copy of the License at
//
//   http://www.apache.org/licenses/LICENSE-2.0
//
// Unless required by applicable law or agreed to in writing,
// software distributed under the License is distributed on an
// "AS IS" BASIS, WITHOUT WARRANTIES OR CONDITIONS OF ANY
// KIND, either express or implied.  See the License for the
// specific language governing permissions and limitations
// under the License.

//! Reexports the [`datafusion_datasource_json::source`] module, containing JSON based [`FileSource`].
//!
//! [`FileSource`]: datafusion_datasource::file::FileSource

#[allow(deprecated)]
pub use datafusion_datasource_json::source::*;

#[cfg(test)]
mod tests {

    use super::*;

    use std::fs;
    use std::path::Path;
    use std::sync::Arc;

    use crate::dataframe::DataFrameWriteOptions;
    use crate::execution::SessionState;
    use crate::prelude::{CsvReadOptions, NdJsonReadOptions, SessionContext};
    use crate::test::partitioned_file_groups;
    use datafusion_common::cast::{as_int32_array, as_int64_array, as_string_array};
    use datafusion_common::Result;
    use datafusion_common::{assert_batches_eq, assert_batches_sorted_eq};
    use datafusion_datasource::file_compression_type::FileCompressionType;
    use datafusion_datasource::file_format::FileFormat;
    use datafusion_datasource_json::JsonFormat;
    use datafusion_execution::config::SessionConfig;
    use datafusion_execution::object_store::ObjectStoreUrl;
    use datafusion_physical_plan::ExecutionPlan;

    use arrow::array::Array;
    use arrow::datatypes::SchemaRef;
    use arrow::datatypes::{Field, SchemaBuilder};
<<<<<<< HEAD
    use datafusion_datasource::file_scan_config::FileScanConfigBuilder;
    use datafusion_datasource::source::DataSourceExec;
=======
    use datafusion_datasource::file_groups::FileGroup;
>>>>>>> 4cb8aaff
    use object_store::chunked::ChunkedStore;
    use object_store::local::LocalFileSystem;
    use object_store::ObjectStore;
    use rstest::*;
    use tempfile::TempDir;
    use url::Url;

    const TEST_DATA_BASE: &str = "tests/data";

    async fn prepare_store(
        state: &SessionState,
        file_compression_type: FileCompressionType,
        work_dir: &Path,
    ) -> (ObjectStoreUrl, Vec<FileGroup>, SchemaRef) {
        let store_url = ObjectStoreUrl::local_filesystem();
        let store = state.runtime_env().object_store(&store_url).unwrap();

        let filename = "1.json";
        let file_groups = partitioned_file_groups(
            TEST_DATA_BASE,
            filename,
            1,
            Arc::new(JsonFormat::default()),
            file_compression_type.to_owned(),
            work_dir,
        )
        .unwrap();
        let meta = file_groups
            .first()
            .unwrap()
            .files()
            .first()
            .unwrap()
            .clone()
            .object_meta;
        let schema = JsonFormat::default()
            .with_file_compression_type(file_compression_type.to_owned())
            .infer_schema(state, &store, std::slice::from_ref(&meta))
            .await
            .unwrap();

        (store_url, file_groups, schema)
    }

    async fn test_additional_stores(
        file_compression_type: FileCompressionType,
        store: Arc<dyn ObjectStore>,
    ) -> Result<()> {
        let ctx = SessionContext::new();
        let url = Url::parse("file://").unwrap();
        ctx.register_object_store(&url, store.clone());
        let filename = "1.json";
        let tmp_dir = TempDir::new()?;
        let file_groups = partitioned_file_groups(
            TEST_DATA_BASE,
            filename,
            1,
            Arc::new(JsonFormat::default()),
            file_compression_type.to_owned(),
            tmp_dir.path(),
        )
        .unwrap();
        let path = file_groups
            .first()
            .unwrap()
            .files()
            .first()
            .unwrap()
            .object_meta
            .location
            .as_ref();

        let store_url = ObjectStoreUrl::local_filesystem();
        let url: &Url = store_url.as_ref();
        let path_buf = Path::new(url.path()).join(path);
        let path = path_buf.to_str().unwrap();

        let ext = JsonFormat::default()
            .get_ext_with_compression(&file_compression_type)
            .unwrap();

        let read_options = NdJsonReadOptions::default()
            .file_extension(ext.as_str())
            .file_compression_type(file_compression_type.to_owned());
        let frame = ctx.read_json(path, read_options).await.unwrap();
        let results = frame.collect().await.unwrap();

        assert_batches_eq!(
            &[
                "+-----+------------------+---------------+------+",
                "| a   | b                | c             | d    |",
                "+-----+------------------+---------------+------+",
                "| 1   | [2.0, 1.3, -6.1] | [false, true] | 4    |",
                "| -10 | [2.0, 1.3, -6.1] | [true, true]  | 4    |",
                "| 2   | [2.0, , -6.1]    | [false, ]     | text |",
                "|     |                  |               |      |",
                "+-----+------------------+---------------+------+",
            ],
            &results
        );
        Ok(())
    }

    #[rstest(
        file_compression_type,
        case(FileCompressionType::UNCOMPRESSED),
        case(FileCompressionType::GZIP),
        case(FileCompressionType::BZIP2),
        case(FileCompressionType::XZ),
        case(FileCompressionType::ZSTD)
    )]
    #[cfg(feature = "compression")]
    #[tokio::test]
    async fn nd_json_exec_file_without_projection(
        file_compression_type: FileCompressionType,
    ) -> Result<()> {
        let session_ctx = SessionContext::new();
        let state = session_ctx.state();
        let task_ctx = session_ctx.task_ctx();
        use arrow::datatypes::DataType;

        use futures::StreamExt;

        let tmp_dir = TempDir::new()?;
        let (object_store_url, file_groups, file_schema) =
            prepare_store(&state, file_compression_type.to_owned(), tmp_dir.path()).await;

        let source = Arc::new(JsonSource::new());
        let conf = FileScanConfigBuilder::new(object_store_url, file_schema, source)
            .with_file_groups(file_groups)
            .with_limit(Some(3))
            .with_file_compression_type(file_compression_type.to_owned())
            .build();
        let exec = Arc::new(DataSourceExec::new(Arc::new(conf)));

        // TODO: this is not where schema inference should be tested

        let inferred_schema = exec.schema();
        assert_eq!(inferred_schema.fields().len(), 4);

        // a,b,c,d should be inferred
        inferred_schema.field_with_name("a").unwrap();
        inferred_schema.field_with_name("b").unwrap();
        inferred_schema.field_with_name("c").unwrap();
        inferred_schema.field_with_name("d").unwrap();

        assert_eq!(
            inferred_schema.field_with_name("a").unwrap().data_type(),
            &DataType::Int64
        );
        assert!(matches!(
            inferred_schema.field_with_name("b").unwrap().data_type(),
            DataType::List(_)
        ));
        assert_eq!(
            inferred_schema.field_with_name("d").unwrap().data_type(),
            &DataType::Utf8
        );

        let mut it = exec.execute(0, task_ctx)?;
        let batch = it.next().await.unwrap()?;

        assert_eq!(batch.num_rows(), 3);
        let values = as_int64_array(batch.column(0))?;
        assert_eq!(values.value(0), 1);
        assert_eq!(values.value(1), -10);
        assert_eq!(values.value(2), 2);

        Ok(())
    }

    #[rstest(
        file_compression_type,
        case(FileCompressionType::UNCOMPRESSED),
        case(FileCompressionType::GZIP),
        case(FileCompressionType::BZIP2),
        case(FileCompressionType::XZ),
        case(FileCompressionType::ZSTD)
    )]
    #[cfg(feature = "compression")]
    #[tokio::test]
    async fn nd_json_exec_file_with_missing_column(
        file_compression_type: FileCompressionType,
    ) -> Result<()> {
        use arrow::datatypes::DataType;

        use futures::StreamExt;

        let session_ctx = SessionContext::new();
        let state = session_ctx.state();
        let task_ctx = session_ctx.task_ctx();

        let tmp_dir = TempDir::new()?;
        let (object_store_url, file_groups, actual_schema) =
            prepare_store(&state, file_compression_type.to_owned(), tmp_dir.path()).await;

        let mut builder = SchemaBuilder::from(actual_schema.fields());
        builder.push(Field::new("missing_col", DataType::Int32, true));

        let file_schema = Arc::new(builder.finish());
        let missing_field_idx = file_schema.fields.len() - 1;

        let source = Arc::new(JsonSource::new());
        let conf = FileScanConfigBuilder::new(object_store_url, file_schema, source)
            .with_file_groups(file_groups)
            .with_limit(Some(3))
            .with_file_compression_type(file_compression_type.to_owned())
            .build();
        let exec = Arc::new(DataSourceExec::new(Arc::new(conf)));

        let mut it = exec.execute(0, task_ctx)?;
        let batch = it.next().await.unwrap()?;

        assert_eq!(batch.num_rows(), 3);
        let values = as_int32_array(batch.column(missing_field_idx))?;
        assert_eq!(values.len(), 3);
        assert!(values.is_null(0));
        assert!(values.is_null(1));
        assert!(values.is_null(2));

        Ok(())
    }

    #[rstest(
        file_compression_type,
        case(FileCompressionType::UNCOMPRESSED),
        case(FileCompressionType::GZIP),
        case(FileCompressionType::BZIP2),
        case(FileCompressionType::XZ),
        case(FileCompressionType::ZSTD)
    )]
    #[cfg(feature = "compression")]
    #[tokio::test]
    async fn nd_json_exec_file_projection(
        file_compression_type: FileCompressionType,
    ) -> Result<()> {
        use futures::StreamExt;

        let session_ctx = SessionContext::new();
        let state = session_ctx.state();
        let task_ctx = session_ctx.task_ctx();
        let tmp_dir = TempDir::new()?;
        let (object_store_url, file_groups, file_schema) =
            prepare_store(&state, file_compression_type.to_owned(), tmp_dir.path()).await;

        let source = Arc::new(JsonSource::new());
        let conf = FileScanConfigBuilder::new(object_store_url, file_schema, source)
            .with_file_groups(file_groups)
            .with_projection(Some(vec![0, 2]))
            .with_file_compression_type(file_compression_type.to_owned())
            .build();
        let exec = Arc::new(DataSourceExec::new(Arc::new(conf)));
        let inferred_schema = exec.schema();
        assert_eq!(inferred_schema.fields().len(), 2);

        inferred_schema.field_with_name("a").unwrap();
        inferred_schema.field_with_name("b").unwrap_err();
        inferred_schema.field_with_name("c").unwrap();
        inferred_schema.field_with_name("d").unwrap_err();

        let mut it = exec.execute(0, task_ctx)?;
        let batch = it.next().await.unwrap()?;

        assert_eq!(batch.num_rows(), 4);
        let values = as_int64_array(batch.column(0))?;
        assert_eq!(values.value(0), 1);
        assert_eq!(values.value(1), -10);
        assert_eq!(values.value(2), 2);
        Ok(())
    }

    #[rstest(
        file_compression_type,
        case(FileCompressionType::UNCOMPRESSED),
        case(FileCompressionType::GZIP),
        case(FileCompressionType::BZIP2),
        case(FileCompressionType::XZ),
        case(FileCompressionType::ZSTD)
    )]
    #[cfg(feature = "compression")]
    #[tokio::test]
    async fn nd_json_exec_file_mixed_order_projection(
        file_compression_type: FileCompressionType,
    ) -> Result<()> {
        use futures::StreamExt;

        let session_ctx = SessionContext::new();
        let state = session_ctx.state();
        let task_ctx = session_ctx.task_ctx();
        let tmp_dir = TempDir::new()?;
        let (object_store_url, file_groups, file_schema) =
            prepare_store(&state, file_compression_type.to_owned(), tmp_dir.path()).await;

        let source = Arc::new(JsonSource::new());
        let conf = FileScanConfigBuilder::new(object_store_url, file_schema, source)
            .with_file_groups(file_groups)
            .with_projection(Some(vec![3, 0, 2]))
            .with_file_compression_type(file_compression_type.to_owned())
            .build();
        let exec = Arc::new(DataSourceExec::new(Arc::new(conf)));
        let inferred_schema = exec.schema();
        assert_eq!(inferred_schema.fields().len(), 3);

        inferred_schema.field_with_name("a").unwrap();
        inferred_schema.field_with_name("b").unwrap_err();
        inferred_schema.field_with_name("c").unwrap();
        inferred_schema.field_with_name("d").unwrap();

        let mut it = exec.execute(0, task_ctx)?;
        let batch = it.next().await.unwrap()?;

        assert_eq!(batch.num_rows(), 4);

        let values = as_string_array(batch.column(0))?;
        assert_eq!(values.value(0), "4");
        assert_eq!(values.value(1), "4");
        assert_eq!(values.value(2), "text");

        let values = as_int64_array(batch.column(1))?;
        assert_eq!(values.value(0), 1);
        assert_eq!(values.value(1), -10);
        assert_eq!(values.value(2), 2);
        Ok(())
    }

    #[tokio::test]
    async fn write_json_results() -> Result<()> {
        // create partitioned input file and context
        let ctx = SessionContext::new_with_config(
            SessionConfig::new().with_target_partitions(8),
        );

        let path = format!("{TEST_DATA_BASE}/1.json");

        // register json file with the execution context
        ctx.register_json("test", path.as_str(), NdJsonReadOptions::default())
            .await?;

        // register a local file system object store for /tmp directory
        let tmp_dir = TempDir::new()?;
        let local = Arc::new(LocalFileSystem::new_with_prefix(&tmp_dir)?);
        let local_url = Url::parse("file://local").unwrap();
        ctx.register_object_store(&local_url, local);

        // execute a simple query and write the results to CSV
        let out_dir = tmp_dir.as_ref().to_str().unwrap().to_string() + "/out/";
        let out_dir_url = "file://local/out/";
        let df = ctx.sql("SELECT a, b FROM test").await?;
        df.write_json(out_dir_url, DataFrameWriteOptions::new(), None)
            .await?;

        // create a new context and verify that the results were saved to a partitioned csv file
        let ctx = SessionContext::new();

        // get name of first part
        let paths = fs::read_dir(&out_dir).unwrap();
        let mut part_0_name: String = "".to_owned();
        for path in paths {
            let name = path
                .unwrap()
                .path()
                .file_name()
                .expect("Should be a file name")
                .to_str()
                .expect("Should be a str")
                .to_owned();
            if name.ends_with("_0.json") {
                part_0_name = name;
                break;
            }
        }

        if part_0_name.is_empty() {
            panic!("Did not find part_0 in json output files!")
        }

        // register each partition as well as the top level dir
        let json_read_option = NdJsonReadOptions::default();
        ctx.register_json(
            "part0",
            &format!("{out_dir}/{part_0_name}"),
            json_read_option.clone(),
        )
        .await?;
        ctx.register_json("allparts", &out_dir, json_read_option)
            .await?;

        let part0 = ctx.sql("SELECT a, b FROM part0").await?.collect().await?;
        let allparts = ctx
            .sql("SELECT a, b FROM allparts")
            .await?
            .collect()
            .await?;

        let allparts_count: usize = allparts.iter().map(|batch| batch.num_rows()).sum();

        assert_eq!(part0[0].schema(), allparts[0].schema());

        assert_eq!(allparts_count, 4);

        Ok(())
    }

    #[rstest(
        file_compression_type,
        case(FileCompressionType::UNCOMPRESSED),
        case(FileCompressionType::GZIP),
        case(FileCompressionType::BZIP2),
        case(FileCompressionType::XZ),
        case(FileCompressionType::ZSTD)
    )]
    #[cfg(feature = "compression")]
    #[tokio::test]
    async fn test_chunked_json(
        file_compression_type: FileCompressionType,
        #[values(10, 20, 30, 40)] chunk_size: usize,
    ) -> Result<()> {
        test_additional_stores(
            file_compression_type,
            Arc::new(ChunkedStore::new(
                Arc::new(LocalFileSystem::new()),
                chunk_size,
            )),
        )
        .await?;
        Ok(())
    }

    #[tokio::test]
    async fn write_json_results_error_handling() -> Result<()> {
        let ctx = SessionContext::new();
        // register a local file system object store for /tmp directory
        let tmp_dir = TempDir::new()?;
        let local = Arc::new(LocalFileSystem::new_with_prefix(&tmp_dir)?);
        let local_url = Url::parse("file://local").unwrap();
        ctx.register_object_store(&local_url, local);
        let options = CsvReadOptions::default()
            .schema_infer_max_records(2)
            .has_header(true);
        let df = ctx.read_csv("tests/data/corrupt.csv", options).await?;
        let out_dir_url = "file://local/out";
        let e = df
            .write_json(out_dir_url, DataFrameWriteOptions::new(), None)
            .await
            .expect_err("should fail because input file does not match inferred schema");
        assert_eq!(e.strip_backtrace(), "Arrow error: Parser error: Error while parsing value d for column 0 at line 4");
        Ok(())
    }

    #[tokio::test]
    async fn ndjson_schema_infer_max_records() -> Result<()> {
        async fn read_test_data(schema_infer_max_records: usize) -> Result<SchemaRef> {
            let ctx = SessionContext::new();

            let options = NdJsonReadOptions {
                schema_infer_max_records,
                ..Default::default()
            };

            let batches = ctx
                .read_json("tests/data/4.json", options)
                .await?
                .collect()
                .await?;

            Ok(batches[0].schema())
        }

        // Use only the first 2 rows to infer the schema, those have 2 fields.
        let schema = read_test_data(2).await?;
        assert_eq!(schema.fields().len(), 2);

        // Use all rows to infer the schema, those have 5 fields.
        let schema = read_test_data(10).await?;
        assert_eq!(schema.fields().len(), 5);

        Ok(())
    }

    #[rstest(
        file_compression_type,
        case::uncompressed(FileCompressionType::UNCOMPRESSED),
        case::gzip(FileCompressionType::GZIP),
        case::bzip2(FileCompressionType::BZIP2),
        case::xz(FileCompressionType::XZ),
        case::zstd(FileCompressionType::ZSTD)
    )]
    #[cfg(feature = "compression")]
    #[tokio::test]
    async fn test_json_with_repartitioning(
        file_compression_type: FileCompressionType,
    ) -> Result<()> {
        use datafusion_execution::config::SessionConfig;

        let config = SessionConfig::new()
            .with_repartition_file_scans(true)
            .with_repartition_file_min_size(0)
            .with_target_partitions(4);
        let ctx = SessionContext::new_with_config(config);

        let tmp_dir = TempDir::new()?;
        let (store_url, file_groups, _) =
            prepare_store(&ctx.state(), file_compression_type, tmp_dir.path()).await;

        // It's important to have less than `target_partitions` amount of file groups, to
        // trigger repartitioning.
        assert_eq!(
            file_groups.len(),
            1,
            "Expected prepared store with single file group"
        );

        let path = file_groups
            .first()
            .unwrap()
            .files()
            .first()
            .unwrap()
            .object_meta
            .location
            .as_ref();

        let url: &Url = store_url.as_ref();
        let path_buf = Path::new(url.path()).join(path);
        let path = path_buf.to_str().unwrap();
        let ext = JsonFormat::default()
            .get_ext_with_compression(&file_compression_type)
            .unwrap();

        let read_option = NdJsonReadOptions::default()
            .file_compression_type(file_compression_type)
            .file_extension(ext.as_str());

        let df = ctx.read_json(path, read_option).await?;
        let res = df.collect().await;

        // Output sort order is nondeterministic due to multiple
        // target partitions. To handle it, assert compares sorted
        // result.
        assert_batches_sorted_eq!(
            &[
                "+-----+------------------+---------------+------+",
                "| a   | b                | c             | d    |",
                "+-----+------------------+---------------+------+",
                "| 1   | [2.0, 1.3, -6.1] | [false, true] | 4    |",
                "| -10 | [2.0, 1.3, -6.1] | [true, true]  | 4    |",
                "| 2   | [2.0, , -6.1]    | [false, ]     | text |",
                "|     |                  |               |      |",
                "+-----+------------------+---------------+------+",
            ],
            &res?
        );
        Ok(())
    }
}<|MERGE_RESOLUTION|>--- conflicted
+++ resolved
@@ -48,12 +48,9 @@
     use arrow::array::Array;
     use arrow::datatypes::SchemaRef;
     use arrow::datatypes::{Field, SchemaBuilder};
-<<<<<<< HEAD
+    use datafusion_datasource::file_groups::FileGroup;
     use datafusion_datasource::file_scan_config::FileScanConfigBuilder;
     use datafusion_datasource::source::DataSourceExec;
-=======
-    use datafusion_datasource::file_groups::FileGroup;
->>>>>>> 4cb8aaff
     use object_store::chunked::ChunkedStore;
     use object_store::local::LocalFileSystem;
     use object_store::ObjectStore;
