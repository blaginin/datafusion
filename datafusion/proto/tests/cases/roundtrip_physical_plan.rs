--- conflicted
+++ resolved
@@ -1598,7 +1598,6 @@
 }
 
 #[tokio::test]
-<<<<<<< HEAD
 async fn roundtrip_projection_source() -> Result<()> {
     let schema = Arc::new(Schema::new(Fields::from([
         Arc::new(Field::new("a", DataType::Utf8, false)),
@@ -1637,7 +1636,9 @@
     );
 
     roundtrip_test(filter)
-=======
+}
+
+#[tokio::test]
 async fn roundtrip_parquet_select_star() -> Result<()> {
     let ctx = all_types_context().await?;
     let sql = "select * from alltypes_plain";
@@ -1658,11 +1659,9 @@
     roundtrip_test_sql_with_context(sql, &ctx).await
 }
 
-#[ignore = "Test failing due to https://github.com/apache/datafusion/issues/14679"]
 #[tokio::test]
 async fn roundtrip_parquet_select_projection_predicate() -> Result<()> {
     let ctx = all_types_context().await?;
     let sql = "select string_col, timestamp_col from alltypes_plain where id > 4";
     roundtrip_test_sql_with_context(sql, &ctx).await
->>>>>>> 32dab3f2
 }