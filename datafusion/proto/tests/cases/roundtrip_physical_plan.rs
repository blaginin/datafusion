--- conflicted
+++ resolved
@@ -47,17 +47,11 @@
 use datafusion::datasource::listing::{ListingTableUrl, PartitionedFile};
 use datafusion::datasource::object_store::ObjectStoreUrl;
 use datafusion::datasource::physical_plan::{
-<<<<<<< HEAD
-    wrap_partition_type_in_dict, wrap_partition_value_in_dict, FileScanConfigBuilder,
-    FileSinkConfig, FileSource, ParquetSource,
-};
-use datafusion::datasource::source::DataSourceExec;
-=======
-    wrap_partition_type_in_dict, wrap_partition_value_in_dict, FileGroup, FileScanConfig,
-    FileSinkConfig, FileSource, ParquetSource,
+    wrap_partition_type_in_dict, wrap_partition_value_in_dict, FileGroup,
+    FileScanConfigBuilder, FileSinkConfig, FileSource, ParquetSource,
 };
 use datafusion::datasource::sink::DataSinkExec;
->>>>>>> 4cb8aaff
+use datafusion::datasource::source::DataSourceExec;
 use datafusion::execution::FunctionRegistry;
 use datafusion::functions_aggregate::sum::sum_udaf;
 use datafusion::functions_window::nth_value::nth_value_udwf;
@@ -749,16 +743,15 @@
         ParquetSource::new(options).with_predicate(Arc::clone(&file_schema), predicate),
     );
 
-<<<<<<< HEAD
     let scan_config = FileScanConfigBuilder::new(
         ObjectStoreUrl::local_filesystem(),
         file_schema,
         file_source,
     )
-    .with_file_groups(vec![vec![PartitionedFile::new(
+    .with_file_groups(vec![FileGroup::new(vec![PartitionedFile::new(
         "/path/to/file.parquet".to_string(),
         1024,
-    )]])
+    )])])
     .with_statistics(Statistics {
         num_rows: Precision::Inexact(100),
         total_byte_size: Precision::Inexact(1024),
@@ -769,23 +762,6 @@
     .build();
 
     roundtrip_test(Arc::new(DataSourceExec::new(Arc::new(scan_config))))
-=======
-    let scan_config =
-        FileScanConfig::new(ObjectStoreUrl::local_filesystem(), file_schema, file_source)
-            .with_file_groups(vec![FileGroup::new(vec![PartitionedFile::new(
-                "/path/to/file.parquet".to_string(),
-                1024,
-            )])])
-            .with_statistics(Statistics {
-                num_rows: Precision::Inexact(100),
-                total_byte_size: Precision::Inexact(1024),
-                column_statistics: Statistics::unknown_column(&Arc::new(Schema::new(
-                    vec![Field::new("col", DataType::Utf8, false)],
-                ))),
-            });
-
-    roundtrip_test(scan_config.build())
->>>>>>> 4cb8aaff
 }
 
 #[tokio::test]
@@ -797,14 +773,13 @@
     let schema = Arc::new(Schema::new(vec![Field::new("col", DataType::Utf8, false)]));
 
     let file_source = Arc::new(ParquetSource::default());
-<<<<<<< HEAD
     let scan_config = FileScanConfigBuilder::new(
         ObjectStoreUrl::local_filesystem(),
         schema,
         file_source,
     )
     .with_projection(Some(vec![0, 1]))
-    .with_file_group(vec![file_group])
+    .with_file_group(FileGroup::new(vec![file_group]))
     .with_table_partition_cols(vec![Field::new(
         "part".to_string(),
         wrap_partition_type_in_dict(DataType::Int16),
@@ -812,18 +787,6 @@
     )])
     .with_newlines_in_values(false)
     .build();
-=======
-    let scan_config =
-        FileScanConfig::new(ObjectStoreUrl::local_filesystem(), schema, file_source)
-            .with_projection(Some(vec![0, 1]))
-            .with_file_group(FileGroup::new(vec![file_group]))
-            .with_table_partition_cols(vec![Field::new(
-                "part".to_string(),
-                wrap_partition_type_in_dict(DataType::Int16),
-                false,
-            )])
-            .with_newlines_in_values(false);
->>>>>>> 4cb8aaff
 
     roundtrip_test(Arc::new(DataSourceExec::new(Arc::new(scan_config))))
 }
@@ -842,16 +805,15 @@
             .with_predicate(Arc::clone(&file_schema), custom_predicate_expr),
     );
 
-<<<<<<< HEAD
     let scan_config = FileScanConfigBuilder::new(
         ObjectStoreUrl::local_filesystem(),
         file_schema,
         file_source,
     )
-    .with_file_groups(vec![vec![PartitionedFile::new(
+    .with_file_groups(vec![FileGroup::new(vec![PartitionedFile::new(
         "/path/to/file.parquet".to_string(),
         1024,
-    )]])
+    )])])
     .with_statistics(Statistics {
         num_rows: Precision::Inexact(100),
         total_byte_size: Precision::Inexact(1024),
@@ -860,21 +822,6 @@
         ]))),
     })
     .build();
-=======
-    let scan_config =
-        FileScanConfig::new(ObjectStoreUrl::local_filesystem(), file_schema, file_source)
-            .with_file_groups(vec![FileGroup::new(vec![PartitionedFile::new(
-                "/path/to/file.parquet".to_string(),
-                1024,
-            )])])
-            .with_statistics(Statistics {
-                num_rows: Precision::Inexact(100),
-                total_byte_size: Precision::Inexact(1024),
-                column_statistics: Statistics::unknown_column(&Arc::new(Schema::new(
-                    vec![Field::new("col", DataType::Utf8, false)],
-                ))),
-            });
->>>>>>> 4cb8aaff
 
     #[derive(Debug, Clone, Eq)]
     struct CustomPredicateExpr {
