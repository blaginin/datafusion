// Licensed to the Apache Software Foundation (ASF) under one
// or more contributor license agreements.  See the NOTICE file
// distributed with this work for additional information
// regarding copyright ownership.  The ASF licenses this file
// to you under the Apache License, Version 2.0 (the
// "License"); you may not use this file except in compliance
// with the License.  You may obtain a copy of the License at
//
//   http://www.apache.org/licenses/LICENSE-2.0
//
// Unless required by applicable law or agreed to in writing,
// software distributed under the License is distributed on an
// "AS IS" BASIS, WITHOUT WARRANTIES OR CONDITIONS OF ANY
// KIND, either express or implied.  See the License for the
// specific language governing permissions and limitations
// under the License.

//! [`FileScanConfig`] to configure scanning of possibly partitioned
//! file sources.

use std::{
    any::Any, borrow::Cow, collections::HashMap, fmt::Debug, fmt::Formatter,
    fmt::Result as FmtResult, marker::PhantomData, sync::Arc,
};

use arrow::{
    array::{
        ArrayData, ArrayRef, BufferBuilder, DictionaryArray, RecordBatch,
        RecordBatchOptions,
    },
    buffer::Buffer,
    datatypes::{ArrowNativeType, DataType, Field, Schema, SchemaRef, UInt16Type},
};
use datafusion_common::{exec_err, ColumnStatistics, Constraints, Result, Statistics};
use datafusion_common::{DataFusionError, ScalarValue};
use datafusion_execution::{
    object_store::ObjectStoreUrl, SendableRecordBatchStream, TaskContext,
};
use datafusion_physical_expr::{
    expressions::Column, EquivalenceProperties, LexOrdering, Partitioning,
    PhysicalSortExpr,
};
use datafusion_physical_plan::{
    display::{display_orderings, ProjectSchemaDisplay},
    metrics::ExecutionPlanMetricsSet,
    projection::{all_alias_free_columns, new_projections_for_columns, ProjectionExec},
    DisplayAs, DisplayFormatType, ExecutionPlan,
};
use log::{debug, warn};

use crate::file_groups::FileGroup;
use crate::{
    display::FileGroupsDisplay,
    file::FileSource,
    file_compression_type::FileCompressionType,
    file_stream::FileStream,
    source::{DataSource, DataSourceExec},
    statistics::MinMaxStatistics,
    PartitionedFile,
};

/// The base configurations for a [`DataSourceExec`], the a physical plan for
/// any given file format.
///
/// Use [`Self::build`] to create a [`DataSourceExec`] from a ``FileScanConfig`.
///
/// # Example
/// ```
/// # use std::any::Any;
/// # use std::sync::Arc;
/// # use arrow::datatypes::{Field, Fields, DataType, Schema, SchemaRef};
/// # use object_store::ObjectStore;
/// # use datafusion_common::Statistics;
/// # use datafusion_datasource::file::FileSource;
/// # use datafusion_datasource::file_groups::FileGroup;
/// # use datafusion_datasource::PartitionedFile;
/// # use datafusion_datasource::file_scan_config::{FileScanConfig, FileScanConfigBuilder};
/// # use datafusion_datasource::file_stream::FileOpener;
/// # use datafusion_datasource::source::DataSourceExec;
/// # use datafusion_execution::object_store::ObjectStoreUrl;
/// # use datafusion_physical_plan::ExecutionPlan;
/// # use datafusion_physical_plan::metrics::ExecutionPlanMetricsSet;
/// # let file_schema = Arc::new(Schema::new(vec![
/// #  Field::new("c1", DataType::Int32, false),
/// #  Field::new("c2", DataType::Int32, false),
/// #  Field::new("c3", DataType::Int32, false),
/// #  Field::new("c4", DataType::Int32, false),
/// # ]));
/// # // Note: crate mock ParquetSource, as ParquetSource is not in the datasource crate
/// # struct ParquetSource {
/// #    projected_statistics: Option<Statistics>
/// # };
/// # impl FileSource for ParquetSource {
/// #  fn create_file_opener(&self, _: Arc<dyn ObjectStore>, _: &FileScanConfig, _: usize) -> Arc<dyn FileOpener> { unimplemented!() }
/// #  fn as_any(&self) -> &dyn Any { self  }
/// #  fn with_batch_size(&self, _: usize) -> Arc<dyn FileSource> { unimplemented!() }
/// #  fn with_schema(&self, _: SchemaRef) -> Arc<dyn FileSource> { unimplemented!() }
/// #  fn with_projection(&self, _: &FileScanConfig) -> Arc<dyn FileSource> { unimplemented!() }
/// #  fn with_statistics(&self, statistics: Statistics) -> Arc<dyn FileSource> { Arc::new(Self {projected_statistics: Some(statistics)} ) }
/// #  fn metrics(&self) -> &ExecutionPlanMetricsSet { unimplemented!() }
/// #  fn statistics(&self) -> datafusion_common::Result<Statistics> { Ok(self.projected_statistics.clone().expect("projected_statistics should be set")) }
/// #  fn file_type(&self) -> &str { "parquet" }
/// #  }
/// # impl ParquetSource {
/// #  fn new() -> Self { Self {projected_statistics: None} }
/// # }
/// // create FileScan config for reading parquet files from file://
/// let object_store_url = ObjectStoreUrl::local_filesystem();
/// let file_source = Arc::new(ParquetSource::new());
/// let config = FileScanConfigBuilder::new(object_store_url, file_schema, file_source)
///   .with_limit(Some(1000))            // read only the first 1000 records
///   .with_projection(Some(vec![2, 3])) // project columns 2 and 3
///    // Read /tmp/file1.parquet with known size of 1234 bytes in a single group
///   .with_file(PartitionedFile::new("file1.parquet", 1234))
///   // Read /tmp/file2.parquet 56 bytes and /tmp/file3.parquet 78 bytes
///   // in a  single row group
///   .with_file_group(FileGroup::new(vec![
///    PartitionedFile::new("file2.parquet", 56),
///    PartitionedFile::new("file3.parquet", 78),
<<<<<<< HEAD
///   ]).build();
=======
///   ]));
>>>>>>> 4cb8aaff
/// // create an execution plan from the config
/// let plan: Arc<dyn ExecutionPlan> = Arc::new(DataSourceExec::new(Arc::new(config)));
/// ```
#[derive(Clone)]
pub struct FileScanConfig {
    /// Object store URL, used to get an [`ObjectStore`] instance from
    /// [`RuntimeEnv::object_store`]
    ///
    /// This `ObjectStoreUrl` should be the prefix of the absolute url for files
    /// as `file://` or `s3://my_bucket`. It should not include the path to the
    /// file itself. The relevant URL prefix must be registered via
    /// [`RuntimeEnv::register_object_store`]
    ///
    /// [`ObjectStore`]: object_store::ObjectStore
    /// [`RuntimeEnv::register_object_store`]: datafusion_execution::runtime_env::RuntimeEnv::register_object_store
    /// [`RuntimeEnv::object_store`]: datafusion_execution::runtime_env::RuntimeEnv::object_store
    pub object_store_url: ObjectStoreUrl,
    /// Schema before `projection` is applied. It contains the all columns that may
    /// appear in the files. It does not include table partition columns
    /// that may be added.
    pub file_schema: SchemaRef,
    /// List of files to be processed, grouped into partitions
    ///
    /// Each file must have a schema of `file_schema` or a subset. If
    /// a particular file has a subset, the missing columns are
    /// padded with NULLs.
    ///
    /// DataFusion may attempt to read each partition of files
    /// concurrently, however files *within* a partition will be read
    /// sequentially, one after the next.
    pub file_groups: Vec<FileGroup>,
    /// Table constraints
    pub constraints: Constraints,
    /// Estimated overall statistics of the files, taking `filters` into account.
    /// Defaults to [`Statistics::new_unknown`].
    pub statistics: Statistics,
    /// Columns on which to project the data. Indexes that are higher than the
    /// number of columns of `file_schema` refer to `table_partition_cols`.
    pub projection: Option<Vec<usize>>,
    /// The maximum number of records to read from this plan. If `None`,
    /// all records after filtering are returned.
    pub limit: Option<usize>,
    /// The partitioning columns
    pub table_partition_cols: Vec<Field>,
    /// All equivalent lexicographical orderings that describe the schema.
    pub output_ordering: Vec<LexOrdering>,
    /// File compression type
    pub file_compression_type: FileCompressionType,
    /// Are new lines in values supported for CSVOptions
    pub new_lines_in_values: bool,
    /// File source such as `ParquetSource`, `CsvSource`, `JsonSource`, etc.
    pub file_source: Arc<dyn FileSource>,
    /// Batch size while creating new batches
    /// Defaults to [`datafusion_common::config::ExecutionOptions`] batch_size.
    pub batch_size: Option<usize>,
}

#[derive(Clone)]
pub struct FileScanConfigBuilder {
    object_store_url: ObjectStoreUrl,
    file_schema: SchemaRef,
    file_source: Arc<dyn FileSource>,

    limit: Option<usize>,
    projection: Option<Vec<usize>>,
    table_partition_cols: Vec<Field>,
    constraints: Option<Constraints>,
    file_groups: Vec<Vec<PartitionedFile>>,
    statistics: Option<Statistics>,
    output_ordering: Vec<LexOrdering>,
    file_compression_type: Option<FileCompressionType>,
    new_lines_in_values: Option<bool>,
    batch_size: Option<usize>,
}

impl FileScanConfigBuilder {
    /// Create a new [`FileScanConfigBuilder`] with default settings for scanning files.
    ///
    /// # Parameters:
    /// * `object_store_url`: See [`FileScanConfig::object_store_url`]
    /// * `file_schema`: See [`FileScanConfig::file_schema`]
    /// * `file_source`: See [`FileScanConfig::file_source`]
    pub fn new(
        object_store_url: ObjectStoreUrl,
        file_schema: SchemaRef,
        file_source: Arc<dyn FileSource>,
    ) -> Self {
        Self {
            object_store_url,
            file_schema,
            file_source,
            file_groups: vec![],
            statistics: None,
            output_ordering: vec![],
            file_compression_type: None,
            new_lines_in_values: None,
            limit: None,
            projection: None,
            table_partition_cols: vec![],
            constraints: None,
            batch_size: None,
        }
    }

    /// Set the maximum number of records to read from this plan. If `None`,
    /// all records after filtering are returned.
    pub fn with_limit(mut self, limit: Option<usize>) -> Self {
        self.limit = limit;
        self
    }

    pub fn with_source(mut self, file_source: Arc<dyn FileSource>) -> Self {
        self.file_source = file_source;
        self
    }

    /// Set the columns on which to project the data. Indexes that are higher than the
    /// number of columns of `file_schema` refer to `table_partition_cols`.
    pub fn with_projection(mut self, projection: Option<Vec<usize>>) -> Self {
        self.projection = projection;
        self
    }

    /// Set the partitioning columns
    pub fn with_table_partition_cols(mut self, table_partition_cols: Vec<Field>) -> Self {
        self.table_partition_cols = table_partition_cols;
        self
    }

    /// Set the table constraints
    pub fn with_constraints(mut self, constraints: Constraints) -> Self {
        self.constraints = Some(constraints);
        self
    }

    /// Set the estimated overall statistics of the files, taking `filters` into account.
    /// Defaults to [`Statistics::new_unknown`].
    pub fn with_statistics(mut self, statistics: Statistics) -> Self {
        self.statistics = Some(statistics);
        self
    }

    /// Set the list of files to be processed, grouped into partitions.
    ///
    /// Each file must have a schema of `file_schema` or a subset. If
    /// a particular file has a subset, the missing columns are
    /// padded with NULLs.
    ///
    /// DataFusion may attempt to read each partition of files
    /// concurrently, however files *within* a partition will be read
    /// sequentially, one after the next.
    pub fn with_file_groups(mut self, file_groups: Vec<Vec<PartitionedFile>>) -> Self {
        self.file_groups = file_groups;
        self
    }

    /// Add a new file group
    ///
    /// See [`Self::with_file_groups`] for more information
    pub fn with_file_group(mut self, file_group: Vec<PartitionedFile>) -> Self {
        self.file_groups.push(file_group);
        self
    }

    /// Add a file as a single group
    ///
    /// See [`Self::with_file_groups`] for more information.
    pub fn with_file(self, file: PartitionedFile) -> Self {
        self.with_file_group(vec![file])
    }

    /// Set the output ordering of the files
    pub fn with_output_ordering(mut self, output_ordering: Vec<LexOrdering>) -> Self {
        self.output_ordering = output_ordering;
        self
    }

    /// Set the file compression type
    pub fn with_file_compression_type(
        mut self,
        file_compression_type: FileCompressionType,
    ) -> Self {
        self.file_compression_type = Some(file_compression_type);
        self
    }

    /// Set whether new lines in values are supported for CSVOptions
    ///
    /// Parsing newlines in quoted values may be affected by execution behaviour such as
    /// parallel file scanning. Setting this to `true` ensures that newlines in values are
    /// parsed successfully, which may reduce performance.
    pub fn with_newlines_in_values(mut self, new_lines_in_values: bool) -> Self {
        self.new_lines_in_values = Some(new_lines_in_values);
        self
    }

    /// Set the batch_size property
    pub fn with_batch_size(mut self, batch_size: Option<usize>) -> Self {
        self.batch_size = batch_size;
        self
    }

    /// Build the final [`FileScanConfig`] with all the configured settings.
    ///
    /// This method takes ownership of the builder and returns the constructed `FileScanConfig`.
    /// Any unset optional fields will use their default values.
    pub fn build(self) -> FileScanConfig {
        let Self {
            object_store_url,
            file_schema,
            file_source,
            limit,
            projection,
            table_partition_cols,
            constraints,
            file_groups,
            statistics,
            output_ordering,
            file_compression_type,
            new_lines_in_values,
            batch_size,
        } = self;

        let constraints = constraints.unwrap_or_default();
        let statistics =
            statistics.unwrap_or_else(|| Statistics::new_unknown(&file_schema));

        let file_source = file_source.with_statistics(statistics.clone());
        let file_compression_type =
            file_compression_type.unwrap_or(FileCompressionType::UNCOMPRESSED);
        let new_lines_in_values = new_lines_in_values.unwrap_or(false);

        FileScanConfig {
            object_store_url,
            file_schema,
            file_source,
            limit,
            projection,
            table_partition_cols,
            constraints,
            file_groups,
            statistics,
            output_ordering,
            file_compression_type,
            new_lines_in_values,
            batch_size,
        }
    }
}

impl From<FileScanConfig> for FileScanConfigBuilder {
    fn from(config: FileScanConfig) -> Self {
        Self {
            object_store_url: config.object_store_url,
            file_schema: config.file_schema,
            file_source: config.file_source,
            file_groups: config.file_groups,
            statistics: Some(config.statistics),
            output_ordering: config.output_ordering,
            file_compression_type: Some(config.file_compression_type),
            new_lines_in_values: Some(config.new_lines_in_values),
            limit: config.limit,
            projection: config.projection,
            table_partition_cols: config.table_partition_cols,
            constraints: Some(config.constraints),
            batch_size: config.batch_size,
        }
    }
}

impl DataSource for FileScanConfig {
    fn open(
        &self,
        partition: usize,
        context: Arc<TaskContext>,
    ) -> Result<SendableRecordBatchStream> {
        let object_store = context.runtime_env().object_store(&self.object_store_url)?;
        let batch_size = self
            .batch_size
            .unwrap_or_else(|| context.session_config().batch_size());

        let source = self
            .file_source
            .with_batch_size(batch_size)
            .with_schema(Arc::clone(&self.file_schema))
            .with_projection(self);

        let opener = source.create_file_opener(object_store, self, partition);

        let stream = FileStream::new(self, partition, opener, source.metrics())?;
        Ok(Box::pin(stream))
    }

    fn as_any(&self) -> &dyn Any {
        self
    }

    fn fmt_as(&self, t: DisplayFormatType, f: &mut Formatter) -> FmtResult {
        match t {
            DisplayFormatType::Default | DisplayFormatType::Verbose => {
                let (schema, _, _, orderings) = self.project();

                write!(f, "file_groups=")?;
                FileGroupsDisplay(&self.file_groups).fmt_as(t, f)?;

                if !schema.fields().is_empty() {
                    write!(f, ", projection={}", ProjectSchemaDisplay(&schema))?;
                }

                if let Some(limit) = self.limit {
                    write!(f, ", limit={limit}")?;
                }

                display_orderings(f, &orderings)?;

                if !self.constraints.is_empty() {
                    write!(f, ", {}", self.constraints)?;
                }

                self.fmt_file_source(t, f)
            }
            DisplayFormatType::TreeRender => {
                writeln!(f, "format={}", self.file_source.file_type())?;
                self.file_source.fmt_extra(t, f)?;
                let num_files = self.file_groups.iter().map(|fg| fg.len()).sum::<usize>();
                writeln!(f, "files={num_files}")?;
                Ok(())
            }
        }
    }

    /// If supported by the underlying [`FileSource`], redistribute files across partitions according to their size.
    fn repartitioned(
        &self,
        target_partitions: usize,
        repartition_file_min_size: usize,
        output_ordering: Option<LexOrdering>,
    ) -> Result<Option<Arc<dyn DataSource>>> {
        let source = self.file_source.repartitioned(
            target_partitions,
            repartition_file_min_size,
            output_ordering,
            self,
        )?;

        Ok(source.map(|s| Arc::new(s) as _))
    }

    fn output_partitioning(&self) -> Partitioning {
        Partitioning::UnknownPartitioning(self.file_groups.len())
    }

    fn eq_properties(&self) -> EquivalenceProperties {
        let (schema, constraints, _, orderings) = self.project();
        EquivalenceProperties::new_with_orderings(schema, orderings.as_slice())
            .with_constraints(constraints)
    }

    fn statistics(&self) -> Result<Statistics> {
        Ok(self.projected_stats())
    }

    fn with_fetch(&self, limit: Option<usize>) -> Option<Arc<dyn DataSource>> {
        let source = self.clone();
        Some(Arc::new(source.with_limit(limit)))
    }

    fn fetch(&self) -> Option<usize> {
        self.limit
    }

    fn metrics(&self) -> ExecutionPlanMetricsSet {
        self.file_source.metrics().clone()
    }

    fn try_swapping_with_projection(
        &self,
        projection: &ProjectionExec,
    ) -> Result<Option<Arc<dyn ExecutionPlan>>> {
        // This process can be moved into CsvExec, but it would be an overlap of their responsibility.

        // Must be all column references, with no table partition columns (which can not be projected)
        let partitioned_columns_in_proj = projection.expr().iter().any(|(expr, _)| {
            expr.as_any()
                .downcast_ref::<Column>()
                .map(|expr| expr.index() >= self.file_schema.fields().len())
                .unwrap_or(false)
        });

        // If there is any non-column or alias-carrier expression, Projection should not be removed.
        let no_aliases = all_alias_free_columns(projection.expr());

        Ok((no_aliases && !partitioned_columns_in_proj).then(|| {
            let file_scan = self.clone();
            let source = Arc::clone(&file_scan.file_source);
            let new_projections = new_projections_for_columns(
                projection,
                &file_scan
                    .projection
                    .clone()
                    .unwrap_or((0..self.file_schema.fields().len()).collect()),
            );
            Arc::new(DataSourceExec::new(Arc::new(
                FileScanConfigBuilder::from(file_scan)
                    // Assign projected statistics to source
                    .with_projection(Some(new_projections))
                    .with_source(source)
                    .build(),
            ))) as _
        }))
    }
}

impl FileScanConfig {
    /// Create a new [`FileScanConfig`] with default settings for scanning files.
    ///
    /// See example on [`FileScanConfig`]
    ///
    /// No file groups are added by default. See [`Self::with_file`], [`Self::with_file_group`] and
    /// [`Self::with_file_groups`].
    ///
    /// # Parameters:
    /// * `object_store_url`: See [`Self::object_store_url`]
    /// * `file_schema`: See [`Self::file_schema`]
    #[allow(deprecated)] // `new` will be removed same time as `with_source`
    pub fn new(
        object_store_url: ObjectStoreUrl,
        file_schema: SchemaRef,
        file_source: Arc<dyn FileSource>,
    ) -> Self {
        let statistics = Statistics::new_unknown(&file_schema);
        let file_source = file_source.with_statistics(statistics.clone());
        Self {
            object_store_url,
            file_schema,
            file_groups: vec![],
            constraints: Constraints::empty(),
            statistics,
            projection: None,
            limit: None,
            table_partition_cols: vec![],
            output_ordering: vec![],
            file_compression_type: FileCompressionType::UNCOMPRESSED,
            new_lines_in_values: false,
            file_source: Arc::clone(&file_source),
            batch_size: None,
        }
    }

    /// Set the file source
    #[deprecated(since = "47.0.0", note = "use FileScanConfigBuilder instead")]
    pub fn with_source(mut self, file_source: Arc<dyn FileSource>) -> Self {
        self.file_source = file_source.with_statistics(self.statistics.clone());
        self
    }

    /// Set the table constraints of the files
    #[deprecated(since = "47.0.0", note = "use FileScanConfigBuilder instead")]
    pub fn with_constraints(mut self, constraints: Constraints) -> Self {
        self.constraints = constraints;
        self
    }

    /// Set the statistics of the files
    #[deprecated(since = "47.0.0", note = "use FileScanConfigBuilder instead")]
    pub fn with_statistics(mut self, statistics: Statistics) -> Self {
        self.statistics = statistics.clone();
        self.file_source = self.file_source.with_statistics(statistics);
        self
    }

    fn projection_indices(&self) -> Vec<usize> {
        match &self.projection {
            Some(proj) => proj.clone(),
            None => (0..self.file_schema.fields().len()
                + self.table_partition_cols.len())
                .collect(),
        }
    }

    fn projected_stats(&self) -> Statistics {
        let statistics = self
            .file_source
            .statistics()
            .unwrap_or(self.statistics.clone());

        let table_cols_stats = self
            .projection_indices()
            .into_iter()
            .map(|idx| {
                if idx < self.file_schema.fields().len() {
                    statistics.column_statistics[idx].clone()
                } else {
                    // TODO provide accurate stat for partition column (#1186)
                    ColumnStatistics::new_unknown()
                }
            })
            .collect();

        Statistics {
            num_rows: statistics.num_rows,
            // TODO correct byte size: https://github.com/apache/datafusion/issues/14936
            total_byte_size: statistics.total_byte_size,
            column_statistics: table_cols_stats,
        }
    }

    fn projected_schema(&self) -> Arc<Schema> {
        let table_fields: Vec<_> = self
            .projection_indices()
            .into_iter()
            .map(|idx| {
                if idx < self.file_schema.fields().len() {
                    self.file_schema.field(idx).clone()
                } else {
                    let partition_idx = idx - self.file_schema.fields().len();
                    self.table_partition_cols[partition_idx].clone()
                }
            })
            .collect();

        Arc::new(Schema::new_with_metadata(
            table_fields,
            self.file_schema.metadata().clone(),
        ))
    }

    fn projected_constraints(&self) -> Constraints {
        let indexes = self.projection_indices();

        self.constraints
            .project(&indexes)
            .unwrap_or_else(Constraints::empty)
    }

    /// Set the projection of the files
    pub fn with_projection(mut self, projection: Option<Vec<usize>>) -> Self {
        self.projection = projection;
        self
    }

    /// Set the limit of the files
    pub fn with_limit(mut self, limit: Option<usize>) -> Self {
        self.limit = limit;
        self
    }

    /// Add a file as a single group
    ///
    /// See [Self::file_groups] for more information.
    pub fn with_file(self, file: PartitionedFile) -> Self {
        self.with_file_group(FileGroup::new(vec![file]))
    }

    /// Add the file groups
    ///
    /// See [Self::file_groups] for more information.
    pub fn with_file_groups(mut self, mut file_groups: Vec<FileGroup>) -> Self {
        self.file_groups.append(&mut file_groups);
        self
    }

    /// Add a new file group
    ///
    /// See [Self::file_groups] for more information
    pub fn with_file_group(mut self, file_group: FileGroup) -> Self {
        self.file_groups.push(file_group);
        self
    }

    /// Set the partitioning columns of the files
    pub fn with_table_partition_cols(mut self, table_partition_cols: Vec<Field>) -> Self {
        self.table_partition_cols = table_partition_cols;
        self
    }

    /// Set the output ordering of the files
    pub fn with_output_ordering(mut self, output_ordering: Vec<LexOrdering>) -> Self {
        self.output_ordering = output_ordering;
        self
    }

    /// Set the file compression type
    #[deprecated(since = "47.0.0", note = "use FileScanConfigBuilder instead")]
    pub fn with_file_compression_type(
        mut self,
        file_compression_type: FileCompressionType,
    ) -> Self {
        self.file_compression_type = file_compression_type;
        self
    }

    /// Set the new_lines_in_values property
    #[deprecated(since = "47.0.0", note = "use FileScanConfigBuilder instead")]
    pub fn with_newlines_in_values(mut self, new_lines_in_values: bool) -> Self {
        self.new_lines_in_values = new_lines_in_values;
        self
    }

    /// Set the batch_size property
    #[deprecated(since = "47.0.0", note = "use FileScanConfigBuilder instead")]
    pub fn with_batch_size(mut self, batch_size: Option<usize>) -> Self {
        self.batch_size = batch_size;
        self
    }

    /// Specifies whether newlines in (quoted) values are supported.
    ///
    /// Parsing newlines in quoted values may be affected by execution behaviour such as
    /// parallel file scanning. Setting this to `true` ensures that newlines in values are
    /// parsed successfully, which may reduce performance.
    ///
    /// The default behaviour depends on the `datafusion.catalog.newlines_in_values` setting.
    pub fn newlines_in_values(&self) -> bool {
        self.new_lines_in_values
    }

    /// Project the schema, constraints, and the statistics on the given column indices
    pub fn project(&self) -> (SchemaRef, Constraints, Statistics, Vec<LexOrdering>) {
        if self.projection.is_none() && self.table_partition_cols.is_empty() {
            return (
                Arc::clone(&self.file_schema),
                self.constraints.clone(),
                self.statistics.clone(),
                self.output_ordering.clone(),
            );
        }

        let schema = self.projected_schema();
        let constraints = self.projected_constraints();
        let stats = self.projected_stats();

        let output_ordering = get_projected_output_ordering(self, &schema);

        (schema, constraints, stats, output_ordering)
    }

    pub fn projected_file_column_names(&self) -> Option<Vec<String>> {
        self.projection.as_ref().map(|p| {
            p.iter()
                .filter(|col_idx| **col_idx < self.file_schema.fields().len())
                .map(|col_idx| self.file_schema.field(*col_idx).name())
                .cloned()
                .collect()
        })
    }

    /// Projects only file schema, ignoring partition columns
    pub fn projected_file_schema(&self) -> SchemaRef {
        let fields = self.file_column_projection_indices().map(|indices| {
            indices
                .iter()
                .map(|col_idx| self.file_schema.field(*col_idx))
                .cloned()
                .collect::<Vec<_>>()
        });

        fields.map_or_else(
            || Arc::clone(&self.file_schema),
            |f| {
                Arc::new(Schema::new_with_metadata(
                    f,
                    self.file_schema.metadata.clone(),
                ))
            },
        )
    }

    pub fn file_column_projection_indices(&self) -> Option<Vec<usize>> {
        self.projection.as_ref().map(|p| {
            p.iter()
                .filter(|col_idx| **col_idx < self.file_schema.fields().len())
                .copied()
                .collect()
        })
    }

    /// Attempts to do a bin-packing on files into file groups, such that any two files
    /// in a file group are ordered and non-overlapping with respect to their statistics.
    /// It will produce the smallest number of file groups possible.
    pub fn split_groups_by_statistics(
        table_schema: &SchemaRef,
        file_groups: &[FileGroup],
        sort_order: &LexOrdering,
    ) -> Result<Vec<FileGroup>> {
        let flattened_files = file_groups
            .iter()
            .flat_map(FileGroup::iter)
            .collect::<Vec<_>>();
        // First Fit:
        // * Choose the first file group that a file can be placed into.
        // * If it fits into no existing file groups, create a new one.
        //
        // By sorting files by min values and then applying first-fit bin packing,
        // we can produce the smallest number of file groups such that
        // files within a group are in order and non-overlapping.
        //
        // Source: Applied Combinatorics (Keller and Trotter), Chapter 6.8
        // https://www.appliedcombinatorics.org/book/s_posets_dilworth-intord.html

        if flattened_files.is_empty() {
            return Ok(vec![]);
        }

        let statistics = MinMaxStatistics::new_from_files(
            sort_order,
            table_schema,
            None,
            flattened_files.iter().copied(),
        )
        .map_err(|e| {
            e.context("construct min/max statistics for split_groups_by_statistics")
        })?;

        let indices_sorted_by_min = statistics.min_values_sorted();
        let mut file_groups_indices: Vec<Vec<usize>> = vec![];

        for (idx, min) in indices_sorted_by_min {
            let file_group_to_insert = file_groups_indices.iter_mut().find(|group| {
                // If our file is non-overlapping and comes _after_ the last file,
                // it fits in this file group.
                min > statistics.max(
                    *group
                        .last()
                        .expect("groups should be nonempty at construction"),
                )
            });
            match file_group_to_insert {
                Some(group) => group.push(idx),
                None => file_groups_indices.push(vec![idx]),
            }
        }

        // Assemble indices back into groups of PartitionedFiles
        Ok(file_groups_indices
            .into_iter()
            .map(|file_group_indices| {
                file_group_indices
                    .into_iter()
                    .map(|idx| flattened_files[idx].clone())
                    .collect()
            })
            .collect())
    }

    // TODO: This function should be moved into DataSourceExec once FileScanConfig moved out of datafusion/core
    /// Returns a new [`DataSourceExec`] to scan the files specified by this config
    #[deprecated(since = "47.0.0", note = "use DataSourceExec::new instead")]
    pub fn build(self) -> Arc<DataSourceExec> {
        Arc::new(DataSourceExec::new(Arc::new(self)))
    }

    /// Write the data_type based on file_source
    fn fmt_file_source(&self, t: DisplayFormatType, f: &mut Formatter) -> FmtResult {
        write!(f, ", file_type={}", self.file_source.file_type())?;
        self.file_source.fmt_extra(t, f)
    }

    /// Returns the file_source
    pub fn file_source(&self) -> &Arc<dyn FileSource> {
        &self.file_source
    }
}

impl Debug for FileScanConfig {
    fn fmt(&self, f: &mut Formatter<'_>) -> FmtResult {
        write!(f, "FileScanConfig {{")?;
        write!(f, "object_store_url={:?}, ", self.object_store_url)?;

        write!(f, "statistics={:?}, ", self.statistics)?;

        DisplayAs::fmt_as(self, DisplayFormatType::Verbose, f)?;
        write!(f, "}}")
    }
}

impl DisplayAs for FileScanConfig {
    fn fmt_as(&self, t: DisplayFormatType, f: &mut Formatter) -> FmtResult {
        let (schema, _, _, orderings) = self.project();

        write!(f, "file_groups=")?;
        FileGroupsDisplay(&self.file_groups).fmt_as(t, f)?;

        if !schema.fields().is_empty() {
            write!(f, ", projection={}", ProjectSchemaDisplay(&schema))?;
        }

        if let Some(limit) = self.limit {
            write!(f, ", limit={limit}")?;
        }

        display_orderings(f, &orderings)?;

        if !self.constraints.is_empty() {
            write!(f, ", {}", self.constraints)?;
        }

        Ok(())
    }
}

/// A helper that projects partition columns into the file record batches.
///
/// One interesting trick is the usage of a cache for the key buffers of the partition column
/// dictionaries. Indeed, the partition columns are constant, so the dictionaries that represent them
/// have all their keys equal to 0. This enables us to re-use the same "all-zero" buffer across batches,
/// which makes the space consumption of the partition columns O(batch_size) instead of O(record_count).
pub struct PartitionColumnProjector {
    /// An Arrow buffer initialized to zeros that represents the key array of all partition
    /// columns (partition columns are materialized by dictionary arrays with only one
    /// value in the dictionary, thus all the keys are equal to zero).
    key_buffer_cache: ZeroBufferGenerators,
    /// Mapping between the indexes in the list of partition columns and the target
    /// schema. Sorted by index in the target schema so that we can iterate on it to
    /// insert the partition columns in the target record batch.
    projected_partition_indexes: Vec<(usize, usize)>,
    /// The schema of the table once the projection was applied.
    projected_schema: SchemaRef,
}

impl PartitionColumnProjector {
    // Create a projector to insert the partitioning columns into batches read from files
    // - `projected_schema`: the target schema with both file and partitioning columns
    // - `table_partition_cols`: all the partitioning column names
    pub fn new(projected_schema: SchemaRef, table_partition_cols: &[String]) -> Self {
        let mut idx_map = HashMap::new();
        for (partition_idx, partition_name) in table_partition_cols.iter().enumerate() {
            if let Ok(schema_idx) = projected_schema.index_of(partition_name) {
                idx_map.insert(partition_idx, schema_idx);
            }
        }

        let mut projected_partition_indexes: Vec<_> = idx_map.into_iter().collect();
        projected_partition_indexes.sort_by(|(_, a), (_, b)| a.cmp(b));

        Self {
            projected_partition_indexes,
            key_buffer_cache: Default::default(),
            projected_schema,
        }
    }

    // Transform the batch read from the file by inserting the partitioning columns
    // to the right positions as deduced from `projected_schema`
    // - `file_batch`: batch read from the file, with internal projection applied
    // - `partition_values`: the list of partition values, one for each partition column
    pub fn project(
        &mut self,
        file_batch: RecordBatch,
        partition_values: &[ScalarValue],
    ) -> Result<RecordBatch> {
        let expected_cols =
            self.projected_schema.fields().len() - self.projected_partition_indexes.len();

        if file_batch.columns().len() != expected_cols {
            return exec_err!(
                "Unexpected batch schema from file, expected {} cols but got {}",
                expected_cols,
                file_batch.columns().len()
            );
        }

        let mut cols = file_batch.columns().to_vec();
        for &(pidx, sidx) in &self.projected_partition_indexes {
            let p_value =
                partition_values
                    .get(pidx)
                    .ok_or(DataFusionError::Execution(
                        "Invalid partitioning found on disk".to_string(),
                    ))?;

            let mut partition_value = Cow::Borrowed(p_value);

            // check if user forgot to dict-encode the partition value
            let field = self.projected_schema.field(sidx);
            let expected_data_type = field.data_type();
            let actual_data_type = partition_value.data_type();
            if let DataType::Dictionary(key_type, _) = expected_data_type {
                if !matches!(actual_data_type, DataType::Dictionary(_, _)) {
                    warn!("Partition value for column {} was not dictionary-encoded, applied auto-fix.", field.name());
                    partition_value = Cow::Owned(ScalarValue::Dictionary(
                        key_type.clone(),
                        Box::new(partition_value.as_ref().clone()),
                    ));
                }
            }

            cols.insert(
                sidx,
                create_output_array(
                    &mut self.key_buffer_cache,
                    partition_value.as_ref(),
                    file_batch.num_rows(),
                )?,
            )
        }

        RecordBatch::try_new_with_options(
            Arc::clone(&self.projected_schema),
            cols,
            &RecordBatchOptions::new().with_row_count(Some(file_batch.num_rows())),
        )
        .map_err(Into::into)
    }
}

#[derive(Debug, Default)]
struct ZeroBufferGenerators {
    gen_i8: ZeroBufferGenerator<i8>,
    gen_i16: ZeroBufferGenerator<i16>,
    gen_i32: ZeroBufferGenerator<i32>,
    gen_i64: ZeroBufferGenerator<i64>,
    gen_u8: ZeroBufferGenerator<u8>,
    gen_u16: ZeroBufferGenerator<u16>,
    gen_u32: ZeroBufferGenerator<u32>,
    gen_u64: ZeroBufferGenerator<u64>,
}

/// Generate a arrow [`Buffer`] that contains zero values.
#[derive(Debug, Default)]
struct ZeroBufferGenerator<T>
where
    T: ArrowNativeType,
{
    cache: Option<Buffer>,
    _t: PhantomData<T>,
}

impl<T> ZeroBufferGenerator<T>
where
    T: ArrowNativeType,
{
    const SIZE: usize = size_of::<T>();

    fn get_buffer(&mut self, n_vals: usize) -> Buffer {
        match &mut self.cache {
            Some(buf) if buf.len() >= n_vals * Self::SIZE => {
                buf.slice_with_length(0, n_vals * Self::SIZE)
            }
            _ => {
                let mut key_buffer_builder = BufferBuilder::<T>::new(n_vals);
                key_buffer_builder.advance(n_vals); // keys are all 0
                self.cache.insert(key_buffer_builder.finish()).clone()
            }
        }
    }
}

fn create_dict_array<T>(
    buffer_gen: &mut ZeroBufferGenerator<T>,
    dict_val: &ScalarValue,
    len: usize,
    data_type: DataType,
) -> Result<ArrayRef>
where
    T: ArrowNativeType,
{
    let dict_vals = dict_val.to_array()?;

    let sliced_key_buffer = buffer_gen.get_buffer(len);

    // assemble pieces together
    let mut builder = ArrayData::builder(data_type)
        .len(len)
        .add_buffer(sliced_key_buffer);
    builder = builder.add_child_data(dict_vals.to_data());
    Ok(Arc::new(DictionaryArray::<UInt16Type>::from(
        builder.build().unwrap(),
    )))
}

fn create_output_array(
    key_buffer_cache: &mut ZeroBufferGenerators,
    val: &ScalarValue,
    len: usize,
) -> Result<ArrayRef> {
    if let ScalarValue::Dictionary(key_type, dict_val) = &val {
        match key_type.as_ref() {
            DataType::Int8 => {
                return create_dict_array(
                    &mut key_buffer_cache.gen_i8,
                    dict_val,
                    len,
                    val.data_type(),
                );
            }
            DataType::Int16 => {
                return create_dict_array(
                    &mut key_buffer_cache.gen_i16,
                    dict_val,
                    len,
                    val.data_type(),
                );
            }
            DataType::Int32 => {
                return create_dict_array(
                    &mut key_buffer_cache.gen_i32,
                    dict_val,
                    len,
                    val.data_type(),
                );
            }
            DataType::Int64 => {
                return create_dict_array(
                    &mut key_buffer_cache.gen_i64,
                    dict_val,
                    len,
                    val.data_type(),
                );
            }
            DataType::UInt8 => {
                return create_dict_array(
                    &mut key_buffer_cache.gen_u8,
                    dict_val,
                    len,
                    val.data_type(),
                );
            }
            DataType::UInt16 => {
                return create_dict_array(
                    &mut key_buffer_cache.gen_u16,
                    dict_val,
                    len,
                    val.data_type(),
                );
            }
            DataType::UInt32 => {
                return create_dict_array(
                    &mut key_buffer_cache.gen_u32,
                    dict_val,
                    len,
                    val.data_type(),
                );
            }
            DataType::UInt64 => {
                return create_dict_array(
                    &mut key_buffer_cache.gen_u64,
                    dict_val,
                    len,
                    val.data_type(),
                );
            }
            _ => {}
        }
    }

    val.to_array_of_size(len)
}

/// The various listing tables does not attempt to read all files
/// concurrently, instead they will read files in sequence within a
/// partition.  This is an important property as it allows plans to
/// run against 1000s of files and not try to open them all
/// concurrently.
///
/// However, it means if we assign more than one file to a partition
/// the output sort order will not be preserved as illustrated in the
/// following diagrams:
///
/// When only 1 file is assigned to each partition, each partition is
/// correctly sorted on `(A, B, C)`
///
/// ```text
///┏ ━ ━ ━ ━ ━ ━ ━ ━ ━ ━ ━ ━ ━ ━ ━ ━ ━ ━ ━ ━ ━ ━ ━ ━ ━ ━ ━ ━ ━ ━ ━ ━ ━ ━ ━ ━ ━ ━ ━ ━ ━ ━ ┓
///  ┌ ─ ─ ─ ─ ─ ─ ─ ─ ─ ┐ ┌ ─ ─ ─ ─ ─ ─ ─ ─ ─  ┌ ─ ─ ─ ─ ─ ─ ─ ─ ─  ┌ ─ ─ ─ ─ ─ ─ ─ ─ ┐
///┃   ┌───────────────┐     ┌──────────────┐ │   ┌──────────────┐ │   ┌─────────────┐   ┃
///  │ │   1.parquet   │ │ │ │  2.parquet   │   │ │  3.parquet   │   │ │  4.parquet  │ │
///┃   │ Sort: A, B, C │     │Sort: A, B, C │ │   │Sort: A, B, C │ │   │Sort: A, B, C│   ┃
///  │ └───────────────┘ │ │ └──────────────┘   │ └──────────────┘   │ └─────────────┘ │
///┃                                          │                    │                     ┃
///  │                   │ │                    │                    │                 │
///┃                                          │                    │                     ┃
///  │                   │ │                    │                    │                 │
///┃                                          │                    │                     ┃
///  │                   │ │                    │                    │                 │
///┃  ─ ─ ─ ─ ─ ─ ─ ─ ─ ─   ─ ─ ─ ─ ─ ─ ─ ─ ─ ┘  ─ ─ ─ ─ ─ ─ ─ ─ ─ ┘  ─ ─ ─ ─ ─ ─ ─ ─ ─  ┃
///     DataFusion           DataFusion           DataFusion           DataFusion
///┃    Partition 1          Partition 2          Partition 3          Partition 4       ┃
/// ━ ━ ━ ━ ━ ━ ━ ━ ━ ━ ━ ━ ━ ━ ━ ━ ━ ━ ━ ━ ━ ━ ━ ━ ━ ━ ━ ━ ━ ━ ━ ━ ━ ━ ━ ━ ━ ━ ━ ━ ━ ━ ━
///
///                                      DataSourceExec
///```
///
/// However, when more than 1 file is assigned to each partition, each
/// partition is NOT correctly sorted on `(A, B, C)`. Once the second
/// file is scanned, the same values for A, B and C can be repeated in
/// the same sorted stream
///
///```text
///┏ ━ ━ ━ ━ ━ ━ ━ ━ ━ ━ ━ ━ ━ ━ ━ ━ ━ ━ ━ ━ ━ ━
///  ┌ ─ ─ ─ ─ ─ ─ ─ ─ ─ ┐ ┌ ─ ─ ─ ─ ─ ─ ─ ─ ─  ┃
///┃   ┌───────────────┐     ┌──────────────┐ │
///  │ │   1.parquet   │ │ │ │  2.parquet   │   ┃
///┃   │ Sort: A, B, C │     │Sort: A, B, C │ │
///  │ └───────────────┘ │ │ └──────────────┘   ┃
///┃   ┌───────────────┐     ┌──────────────┐ │
///  │ │   3.parquet   │ │ │ │  4.parquet   │   ┃
///┃   │ Sort: A, B, C │     │Sort: A, B, C │ │
///  │ └───────────────┘ │ │ └──────────────┘   ┃
///┃                                          │
///  │                   │ │                    ┃
///┃  ─ ─ ─ ─ ─ ─ ─ ─ ─ ─   ─ ─ ─ ─ ─ ─ ─ ─ ─ ┘
///     DataFusion           DataFusion         ┃
///┃    Partition 1          Partition 2
/// ━ ━ ━ ━ ━ ━ ━ ━ ━ ━ ━ ━ ━ ━ ━ ━ ━ ━ ━ ━ ━ ━ ┛
///
///              DataSourceExec
///```
fn get_projected_output_ordering(
    base_config: &FileScanConfig,
    projected_schema: &SchemaRef,
) -> Vec<LexOrdering> {
    let mut all_orderings = vec![];
    for output_ordering in &base_config.output_ordering {
        let mut new_ordering = LexOrdering::default();
        for PhysicalSortExpr { expr, options } in output_ordering.iter() {
            if let Some(col) = expr.as_any().downcast_ref::<Column>() {
                let name = col.name();
                if let Some((idx, _)) = projected_schema.column_with_name(name) {
                    // Compute the new sort expression (with correct index) after projection:
                    new_ordering.push(PhysicalSortExpr {
                        expr: Arc::new(Column::new(name, idx)),
                        options: *options,
                    });
                    continue;
                }
            }
            // Cannot find expression in the projected_schema, stop iterating
            // since rest of the orderings are violated
            break;
        }

        // do not push empty entries
        // otherwise we may have `Some(vec![])` at the output ordering.
        if new_ordering.is_empty() {
            continue;
        }

        // Check if any file groups are not sorted
        if base_config.file_groups.iter().any(|group| {
            if group.len() <= 1 {
                // File groups with <= 1 files are always sorted
                return false;
            }

            let statistics = match MinMaxStatistics::new_from_files(
                &new_ordering,
                projected_schema,
                base_config.projection.as_deref(),
                group.iter(),
            ) {
                Ok(statistics) => statistics,
                Err(e) => {
                    log::trace!("Error fetching statistics for file group: {e}");
                    // we can't prove that it's ordered, so we have to reject it
                    return true;
                }
            };

            !statistics.is_sorted()
        }) {
            debug!(
                "Skipping specified output ordering {:?}. \
                Some file groups couldn't be determined to be sorted: {:?}",
                base_config.output_ordering[0], base_config.file_groups
            );
            continue;
        }

        all_orderings.push(new_ordering);
    }
    all_orderings
}

/// Convert type to a type suitable for use as a `ListingTable`
/// partition column. Returns `Dictionary(UInt16, val_type)`, which is
/// a reasonable trade off between a reasonable number of partition
/// values and space efficiency.
///
/// This use this to specify types for partition columns. However
/// you MAY also choose not to dictionary-encode the data or to use a
/// different dictionary type.
///
/// Use [`wrap_partition_value_in_dict`] to wrap a [`ScalarValue`] in the same say.
pub fn wrap_partition_type_in_dict(val_type: DataType) -> DataType {
    DataType::Dictionary(Box::new(DataType::UInt16), Box::new(val_type))
}

/// Convert a [`ScalarValue`] of partition columns to a type, as
/// described in the documentation of [`wrap_partition_type_in_dict`],
/// which can wrap the types.
pub fn wrap_partition_value_in_dict(val: ScalarValue) -> ScalarValue {
    ScalarValue::Dictionary(Box::new(DataType::UInt16), Box::new(val))
}

#[cfg(test)]
mod tests {
    use crate::{test_util::MockSource, tests::aggr_test_schema};

    use super::*;
    use arrow::{
        array::{Int32Array, RecordBatch},
        compute::SortOptions,
    };

    use datafusion_common::stats::Precision;
    use datafusion_common::{assert_batches_eq, DFSchema};
    use datafusion_expr::{execution_props::ExecutionProps, SortExpr};
    use datafusion_physical_expr::create_physical_expr;
    use std::collections::HashMap;

    fn create_physical_sort_expr(
        e: &SortExpr,
        input_dfschema: &DFSchema,
        execution_props: &ExecutionProps,
    ) -> Result<PhysicalSortExpr> {
        let SortExpr {
            expr,
            asc,
            nulls_first,
        } = e;
        Ok(PhysicalSortExpr {
            expr: create_physical_expr(expr, input_dfschema, execution_props)?,
            options: SortOptions {
                descending: !asc,
                nulls_first: *nulls_first,
            },
        })
    }

    /// Returns the column names on the schema
    pub fn columns(schema: &Schema) -> Vec<String> {
        schema.fields().iter().map(|f| f.name().clone()).collect()
    }

    #[test]
    fn physical_plan_config_no_projection() {
        let file_schema = aggr_test_schema();
        let conf = config_for_projection(
            Arc::clone(&file_schema),
            None,
            Statistics::new_unknown(&file_schema),
            to_partition_cols(vec![(
                "date".to_owned(),
                wrap_partition_type_in_dict(DataType::Utf8),
            )]),
        );

        let (proj_schema, _, proj_statistics, _) = conf.project();
        assert_eq!(proj_schema.fields().len(), file_schema.fields().len() + 1);
        assert_eq!(
            proj_schema.field(file_schema.fields().len()).name(),
            "date",
            "partition columns are the last columns"
        );
        assert_eq!(
            proj_statistics.column_statistics.len(),
            file_schema.fields().len() + 1
        );
        // TODO implement tests for partition column statistics once implemented

        let col_names = conf.projected_file_column_names();
        assert_eq!(col_names, None);

        let col_indices = conf.file_column_projection_indices();
        assert_eq!(col_indices, None);
    }

    #[test]
    fn physical_plan_config_no_projection_tab_cols_as_field() {
        let file_schema = aggr_test_schema();

        // make a table_partition_col as a field
        let table_partition_col =
            Field::new("date", wrap_partition_type_in_dict(DataType::Utf8), true)
                .with_metadata(HashMap::from_iter(vec![(
                    "key_whatever".to_owned(),
                    "value_whatever".to_owned(),
                )]));

        let conf = config_for_projection(
            Arc::clone(&file_schema),
            None,
            Statistics::new_unknown(&file_schema),
            vec![table_partition_col.clone()],
        );

        // verify the proj_schema includes the last column and exactly the same the field it is defined
        let (proj_schema, _, _, _) = conf.project();
        assert_eq!(proj_schema.fields().len(), file_schema.fields().len() + 1);
        assert_eq!(
            *proj_schema.field(file_schema.fields().len()),
            table_partition_col,
            "partition columns are the last columns and ust have all values defined in created field"
        );
    }

    #[test]
    fn physical_plan_config_with_projection() {
        let file_schema = aggr_test_schema();
        let conf = config_for_projection(
            Arc::clone(&file_schema),
            Some(vec![file_schema.fields().len(), 0]),
            Statistics {
                num_rows: Precision::Inexact(10),
                // assign the column index to distinct_count to help assert
                // the source statistic after the projection
                column_statistics: (0..file_schema.fields().len())
                    .map(|i| ColumnStatistics {
                        distinct_count: Precision::Inexact(i),
                        ..Default::default()
                    })
                    .collect(),
                total_byte_size: Precision::Absent,
            },
            to_partition_cols(vec![(
                "date".to_owned(),
                wrap_partition_type_in_dict(DataType::Utf8),
            )]),
        );

        let (proj_schema, _, proj_statistics, _) = conf.project();
        assert_eq!(
            columns(&proj_schema),
            vec!["date".to_owned(), "c1".to_owned()]
        );
        let proj_stat_cols = proj_statistics.column_statistics;
        assert_eq!(proj_stat_cols.len(), 2);
        // TODO implement tests for proj_stat_cols[0] once partition column
        // statistics are implemented
        assert_eq!(proj_stat_cols[1].distinct_count, Precision::Inexact(0));

        let col_names = conf.projected_file_column_names();
        assert_eq!(col_names, Some(vec!["c1".to_owned()]));

        let col_indices = conf.file_column_projection_indices();
        assert_eq!(col_indices, Some(vec![0]));
    }

    #[test]
    fn partition_column_projector() {
        let file_batch = build_table_i32(
            ("a", &vec![0, 1, 2]),
            ("b", &vec![-2, -1, 0]),
            ("c", &vec![10, 11, 12]),
        );
        let partition_cols = vec![
            (
                "year".to_owned(),
                wrap_partition_type_in_dict(DataType::Utf8),
            ),
            (
                "month".to_owned(),
                wrap_partition_type_in_dict(DataType::Utf8),
            ),
            (
                "day".to_owned(),
                wrap_partition_type_in_dict(DataType::Utf8),
            ),
        ];
        // create a projected schema
        let statistics = Statistics {
            num_rows: Precision::Inexact(3),
            total_byte_size: Precision::Absent,
            column_statistics: Statistics::unknown_column(&file_batch.schema()),
        };

        let conf = config_for_projection(
            file_batch.schema(),
            // keep all cols from file and 2 from partitioning
            Some(vec![
                0,
                1,
                2,
                file_batch.schema().fields().len(),
                file_batch.schema().fields().len() + 2,
            ]),
            statistics.clone(),
            to_partition_cols(partition_cols.clone()),
        );

        let source_statistics = conf.file_source.statistics().unwrap();
        let conf_stats = conf.statistics().unwrap();

        // projection should be reflected in the file source statistics
        assert_eq!(conf_stats.num_rows, Precision::Inexact(3));

        // 3 original statistics + 2 partition statistics
        assert_eq!(conf_stats.column_statistics.len(), 5);

        // file statics should not be modified
        assert_eq!(source_statistics, statistics);
        assert_eq!(source_statistics.column_statistics.len(), 3);

        let (proj_schema, ..) = conf.project();
        // created a projector for that projected schema
        let mut proj = PartitionColumnProjector::new(
            proj_schema,
            &partition_cols
                .iter()
                .map(|x| x.0.clone())
                .collect::<Vec<_>>(),
        );

        // project first batch
        let projected_batch = proj
            .project(
                // file_batch is ok here because we kept all the file cols in the projection
                file_batch,
                &[
                    wrap_partition_value_in_dict(ScalarValue::from("2021")),
                    wrap_partition_value_in_dict(ScalarValue::from("10")),
                    wrap_partition_value_in_dict(ScalarValue::from("26")),
                ],
            )
            .expect("Projection of partition columns into record batch failed");
        let expected = [
            "+---+----+----+------+-----+",
            "| a | b  | c  | year | day |",
            "+---+----+----+------+-----+",
            "| 0 | -2 | 10 | 2021 | 26  |",
            "| 1 | -1 | 11 | 2021 | 26  |",
            "| 2 | 0  | 12 | 2021 | 26  |",
            "+---+----+----+------+-----+",
        ];
        assert_batches_eq!(expected, &[projected_batch]);

        // project another batch that is larger than the previous one
        let file_batch = build_table_i32(
            ("a", &vec![5, 6, 7, 8, 9]),
            ("b", &vec![-10, -9, -8, -7, -6]),
            ("c", &vec![12, 13, 14, 15, 16]),
        );
        let projected_batch = proj
            .project(
                // file_batch is ok here because we kept all the file cols in the projection
                file_batch,
                &[
                    wrap_partition_value_in_dict(ScalarValue::from("2021")),
                    wrap_partition_value_in_dict(ScalarValue::from("10")),
                    wrap_partition_value_in_dict(ScalarValue::from("27")),
                ],
            )
            .expect("Projection of partition columns into record batch failed");
        let expected = [
            "+---+-----+----+------+-----+",
            "| a | b   | c  | year | day |",
            "+---+-----+----+------+-----+",
            "| 5 | -10 | 12 | 2021 | 27  |",
            "| 6 | -9  | 13 | 2021 | 27  |",
            "| 7 | -8  | 14 | 2021 | 27  |",
            "| 8 | -7  | 15 | 2021 | 27  |",
            "| 9 | -6  | 16 | 2021 | 27  |",
            "+---+-----+----+------+-----+",
        ];
        assert_batches_eq!(expected, &[projected_batch]);

        // project another batch that is smaller than the previous one
        let file_batch = build_table_i32(
            ("a", &vec![0, 1, 3]),
            ("b", &vec![2, 3, 4]),
            ("c", &vec![4, 5, 6]),
        );
        let projected_batch = proj
            .project(
                // file_batch is ok here because we kept all the file cols in the projection
                file_batch,
                &[
                    wrap_partition_value_in_dict(ScalarValue::from("2021")),
                    wrap_partition_value_in_dict(ScalarValue::from("10")),
                    wrap_partition_value_in_dict(ScalarValue::from("28")),
                ],
            )
            .expect("Projection of partition columns into record batch failed");
        let expected = [
            "+---+---+---+------+-----+",
            "| a | b | c | year | day |",
            "+---+---+---+------+-----+",
            "| 0 | 2 | 4 | 2021 | 28  |",
            "| 1 | 3 | 5 | 2021 | 28  |",
            "| 3 | 4 | 6 | 2021 | 28  |",
            "+---+---+---+------+-----+",
        ];
        assert_batches_eq!(expected, &[projected_batch]);

        // forgot to dictionary-wrap the scalar value
        let file_batch = build_table_i32(
            ("a", &vec![0, 1, 2]),
            ("b", &vec![-2, -1, 0]),
            ("c", &vec![10, 11, 12]),
        );
        let projected_batch = proj
            .project(
                // file_batch is ok here because we kept all the file cols in the projection
                file_batch,
                &[
                    ScalarValue::from("2021"),
                    ScalarValue::from("10"),
                    ScalarValue::from("26"),
                ],
            )
            .expect("Projection of partition columns into record batch failed");
        let expected = [
            "+---+----+----+------+-----+",
            "| a | b  | c  | year | day |",
            "+---+----+----+------+-----+",
            "| 0 | -2 | 10 | 2021 | 26  |",
            "| 1 | -1 | 11 | 2021 | 26  |",
            "| 2 | 0  | 12 | 2021 | 26  |",
            "+---+----+----+------+-----+",
        ];
        assert_batches_eq!(expected, &[projected_batch]);
    }

    #[test]
    fn test_projected_file_schema_with_partition_col() {
        let schema = aggr_test_schema();
        let partition_cols = vec![
            (
                "part1".to_owned(),
                wrap_partition_type_in_dict(DataType::Utf8),
            ),
            (
                "part2".to_owned(),
                wrap_partition_type_in_dict(DataType::Utf8),
            ),
        ];

        // Projected file schema for config with projection including partition column
        let projection = config_for_projection(
            schema.clone(),
            Some(vec![0, 3, 5, schema.fields().len()]),
            Statistics::new_unknown(&schema),
            to_partition_cols(partition_cols),
        )
        .projected_file_schema();

        // Assert partition column filtered out in projected file schema
        let expected_columns = vec!["c1", "c4", "c6"];
        let actual_columns = projection
            .fields()
            .iter()
            .map(|f| f.name().clone())
            .collect::<Vec<_>>();
        assert_eq!(expected_columns, actual_columns);
    }

    #[test]
    fn test_projected_file_schema_without_projection() {
        let schema = aggr_test_schema();
        let partition_cols = vec![
            (
                "part1".to_owned(),
                wrap_partition_type_in_dict(DataType::Utf8),
            ),
            (
                "part2".to_owned(),
                wrap_partition_type_in_dict(DataType::Utf8),
            ),
        ];

        // Projected file schema for config without projection
        let projection = config_for_projection(
            schema.clone(),
            None,
            Statistics::new_unknown(&schema),
            to_partition_cols(partition_cols),
        )
        .projected_file_schema();

        // Assert projected file schema is equal to file schema
        assert_eq!(projection.fields(), schema.fields());
    }

    #[test]
    fn test_split_groups_by_statistics() -> Result<()> {
        use chrono::TimeZone;
        use datafusion_common::DFSchema;
        use datafusion_expr::execution_props::ExecutionProps;
        use object_store::{path::Path, ObjectMeta};

        struct File {
            name: &'static str,
            date: &'static str,
            statistics: Vec<Option<(f64, f64)>>,
        }
        impl File {
            fn new(
                name: &'static str,
                date: &'static str,
                statistics: Vec<Option<(f64, f64)>>,
            ) -> Self {
                Self {
                    name,
                    date,
                    statistics,
                }
            }
        }

        struct TestCase {
            name: &'static str,
            file_schema: Schema,
            files: Vec<File>,
            sort: Vec<SortExpr>,
            expected_result: Result<Vec<Vec<&'static str>>, &'static str>,
        }

        use datafusion_expr::col;
        let cases = vec![
            TestCase {
                name: "test sort",
                file_schema: Schema::new(vec![Field::new(
                    "value".to_string(),
                    DataType::Float64,
                    false,
                )]),
                files: vec![
                    File::new("0", "2023-01-01", vec![Some((0.00, 0.49))]),
                    File::new("1", "2023-01-01", vec![Some((0.50, 1.00))]),
                    File::new("2", "2023-01-02", vec![Some((0.00, 1.00))]),
                ],
                sort: vec![col("value").sort(true, false)],
                expected_result: Ok(vec![vec!["0", "1"], vec!["2"]]),
            },
            // same input but file '2' is in the middle
            // test that we still order correctly
            TestCase {
                name: "test sort with files ordered differently",
                file_schema: Schema::new(vec![Field::new(
                    "value".to_string(),
                    DataType::Float64,
                    false,
                )]),
                files: vec![
                    File::new("0", "2023-01-01", vec![Some((0.00, 0.49))]),
                    File::new("2", "2023-01-02", vec![Some((0.00, 1.00))]),
                    File::new("1", "2023-01-01", vec![Some((0.50, 1.00))]),
                ],
                sort: vec![col("value").sort(true, false)],
                expected_result: Ok(vec![vec!["0", "1"], vec!["2"]]),
            },
            TestCase {
                name: "reverse sort",
                file_schema: Schema::new(vec![Field::new(
                    "value".to_string(),
                    DataType::Float64,
                    false,
                )]),
                files: vec![
                    File::new("0", "2023-01-01", vec![Some((0.00, 0.49))]),
                    File::new("1", "2023-01-01", vec![Some((0.50, 1.00))]),
                    File::new("2", "2023-01-02", vec![Some((0.00, 1.00))]),
                ],
                sort: vec![col("value").sort(false, true)],
                expected_result: Ok(vec![vec!["1", "0"], vec!["2"]]),
            },
            // reject nullable sort columns
            TestCase {
                name: "no nullable sort columns",
                file_schema: Schema::new(vec![Field::new(
                    "value".to_string(),
                    DataType::Float64,
                    true, // should fail because nullable
                )]),
                files: vec![
                    File::new("0", "2023-01-01", vec![Some((0.00, 0.49))]),
                    File::new("1", "2023-01-01", vec![Some((0.50, 1.00))]),
                    File::new("2", "2023-01-02", vec![Some((0.00, 1.00))]),
                ],
                sort: vec![col("value").sort(true, false)],
                expected_result: Err("construct min/max statistics for split_groups_by_statistics\ncaused by\nbuild min rows\ncaused by\ncreate sorting columns\ncaused by\nError during planning: cannot sort by nullable column")
            },
            TestCase {
                name: "all three non-overlapping",
                file_schema: Schema::new(vec![Field::new(
                    "value".to_string(),
                    DataType::Float64,
                    false,
                )]),
                files: vec![
                    File::new("0", "2023-01-01", vec![Some((0.00, 0.49))]),
                    File::new("1", "2023-01-01", vec![Some((0.50, 0.99))]),
                    File::new("2", "2023-01-02", vec![Some((1.00, 1.49))]),
                ],
                sort: vec![col("value").sort(true, false)],
                expected_result: Ok(vec![vec!["0", "1", "2"]]),
            },
            TestCase {
                name: "all three overlapping",
                file_schema: Schema::new(vec![Field::new(
                    "value".to_string(),
                    DataType::Float64,
                    false,
                )]),
                files: vec![
                    File::new("0", "2023-01-01", vec![Some((0.00, 0.49))]),
                    File::new("1", "2023-01-01", vec![Some((0.00, 0.49))]),
                    File::new("2", "2023-01-02", vec![Some((0.00, 0.49))]),
                ],
                sort: vec![col("value").sort(true, false)],
                expected_result: Ok(vec![vec!["0"], vec!["1"], vec!["2"]]),
            },
            TestCase {
                name: "empty input",
                file_schema: Schema::new(vec![Field::new(
                    "value".to_string(),
                    DataType::Float64,
                    false,
                )]),
                files: vec![],
                sort: vec![col("value").sort(true, false)],
                expected_result: Ok(vec![]),
            },
            TestCase {
                name: "one file missing statistics",
                file_schema: Schema::new(vec![Field::new(
                    "value".to_string(),
                    DataType::Float64,
                    false,
                )]),
                files: vec![
                    File::new("0", "2023-01-01", vec![Some((0.00, 0.49))]),
                    File::new("1", "2023-01-01", vec![Some((0.00, 0.49))]),
                    File::new("2", "2023-01-02", vec![None]),
                ],
                sort: vec![col("value").sort(true, false)],
                expected_result: Err("construct min/max statistics for split_groups_by_statistics\ncaused by\ncollect min/max values\ncaused by\nget min/max for column: 'value'\ncaused by\nError during planning: statistics not found"),
            },
        ];

        for case in cases {
            let table_schema = Arc::new(Schema::new(
                case.file_schema
                    .fields()
                    .clone()
                    .into_iter()
                    .cloned()
                    .chain(Some(Arc::new(Field::new(
                        "date".to_string(),
                        DataType::Utf8,
                        false,
                    ))))
                    .collect::<Vec<_>>(),
            ));
            let sort_order = LexOrdering::from(
                case.sort
                    .into_iter()
                    .map(|expr| {
                        create_physical_sort_expr(
                            &expr,
                            &DFSchema::try_from(table_schema.as_ref().clone())?,
                            &ExecutionProps::default(),
                        )
                    })
                    .collect::<Result<Vec<_>>>()?,
            );

            let partitioned_files = FileGroup::new(
                case.files.into_iter().map(From::from).collect::<Vec<_>>(),
            );
            let result = FileScanConfig::split_groups_by_statistics(
                &table_schema,
                &[partitioned_files.clone()],
                &sort_order,
            );
            let results_by_name = result
                .as_ref()
                .map(|file_groups| {
                    file_groups
                        .iter()
                        .map(|file_group| {
                            file_group
                                .iter()
                                .map(|file| {
                                    partitioned_files
                                        .iter()
                                        .find_map(|f| {
                                            if f.object_meta == file.object_meta {
                                                Some(
                                                    f.object_meta
                                                        .location
                                                        .as_ref()
                                                        .rsplit('/')
                                                        .next()
                                                        .unwrap()
                                                        .trim_end_matches(".parquet"),
                                                )
                                            } else {
                                                None
                                            }
                                        })
                                        .unwrap()
                                })
                                .collect::<Vec<_>>()
                        })
                        .collect::<Vec<_>>()
                })
                .map_err(|e| e.strip_backtrace().leak() as &'static str);

            assert_eq!(results_by_name, case.expected_result, "{}", case.name);
        }

        return Ok(());

        impl From<File> for PartitionedFile {
            fn from(file: File) -> Self {
                PartitionedFile {
                    object_meta: ObjectMeta {
                        location: Path::from(format!(
                            "data/date={}/{}.parquet",
                            file.date, file.name
                        )),
                        last_modified: chrono::Utc.timestamp_nanos(0),
                        size: 0,
                        e_tag: None,
                        version: None,
                    },
                    partition_values: vec![ScalarValue::from(file.date)],
                    range: None,
                    statistics: Some(Statistics {
                        num_rows: Precision::Absent,
                        total_byte_size: Precision::Absent,
                        column_statistics: file
                            .statistics
                            .into_iter()
                            .map(|stats| {
                                stats
                                    .map(|(min, max)| ColumnStatistics {
                                        min_value: Precision::Exact(ScalarValue::from(
                                            min,
                                        )),
                                        max_value: Precision::Exact(ScalarValue::from(
                                            max,
                                        )),
                                        ..Default::default()
                                    })
                                    .unwrap_or_default()
                            })
                            .collect::<Vec<_>>(),
                    }),
                    extensions: None,
                    metadata_size_hint: None,
                }
            }
        }
    }

    // sets default for configs that play no role in projections
    fn config_for_projection(
        file_schema: SchemaRef,
        projection: Option<Vec<usize>>,
        statistics: Statistics,
        table_partition_cols: Vec<Field>,
    ) -> FileScanConfig {
        FileScanConfigBuilder::new(
            ObjectStoreUrl::parse("test:///").unwrap(),
            file_schema,
            Arc::new(MockSource::default()),
        )
        .with_projection(projection)
        .with_statistics(statistics)
        .with_table_partition_cols(table_partition_cols)
        .build()
    }

    /// Convert partition columns from Vec<String DataType> to Vec<Field>
    fn to_partition_cols(table_partition_cols: Vec<(String, DataType)>) -> Vec<Field> {
        table_partition_cols
            .iter()
            .map(|(name, dtype)| Field::new(name, dtype.clone(), false))
            .collect::<Vec<_>>()
    }

    /// returns record batch with 3 columns of i32 in memory
    pub fn build_table_i32(
        a: (&str, &Vec<i32>),
        b: (&str, &Vec<i32>),
        c: (&str, &Vec<i32>),
    ) -> RecordBatch {
        let schema = Schema::new(vec![
            Field::new(a.0, DataType::Int32, false),
            Field::new(b.0, DataType::Int32, false),
            Field::new(c.0, DataType::Int32, false),
        ]);

        RecordBatch::try_new(
            Arc::new(schema),
            vec![
                Arc::new(Int32Array::from(a.1.clone())),
                Arc::new(Int32Array::from(b.1.clone())),
                Arc::new(Int32Array::from(c.1.clone())),
            ],
        )
        .unwrap()
    }

    #[test]
    fn test_file_scan_config_builder() {
        let file_schema = aggr_test_schema();
        let object_store_url = ObjectStoreUrl::parse("test:///").unwrap();
        let file_source: Arc<dyn FileSource> = Arc::new(MockSource::default());

        // Create a builder with required parameters
        let builder = FileScanConfigBuilder::new(
            object_store_url.clone(),
            Arc::clone(&file_schema),
            Arc::clone(&file_source),
        );

        // Build with various configurations
        let config = builder
            .with_limit(Some(1000))
            .with_projection(Some(vec![0, 1]))
            .with_table_partition_cols(vec![Field::new(
                "date",
                wrap_partition_type_in_dict(DataType::Utf8),
                false,
            )])
            .with_constraints(Constraints::empty())
            .with_statistics(Statistics::new_unknown(&file_schema))
            .with_file_group(vec![PartitionedFile::new("test.parquet", 1234)])
            .with_output_ordering(vec![LexOrdering::default()])
            .with_file_compression_type(FileCompressionType::UNCOMPRESSED)
            .with_newlines_in_values(true)
            .build();

        // Verify the built config has all the expected values
        assert_eq!(config.object_store_url, object_store_url);
        assert_eq!(config.file_schema, file_schema);
        assert_eq!(config.limit, Some(1000));
        assert_eq!(config.projection, Some(vec![0, 1]));
        assert_eq!(config.table_partition_cols.len(), 1);
        assert_eq!(config.table_partition_cols[0].name(), "date");
        assert_eq!(config.file_groups.len(), 1);
        assert_eq!(config.file_groups[0].len(), 1);
        assert_eq!(
            config.file_groups[0][0].object_meta.location.as_ref(),
            "test.parquet"
        );
        assert_eq!(
            config.file_compression_type,
            FileCompressionType::UNCOMPRESSED
        );
        assert!(config.new_lines_in_values);
        assert_eq!(config.output_ordering.len(), 1);
    }

    #[test]
    fn test_file_scan_config_builder_defaults() {
        let file_schema = aggr_test_schema();
        let object_store_url = ObjectStoreUrl::parse("test:///").unwrap();
        let file_source: Arc<dyn FileSource> = Arc::new(MockSource::default());

        // Create a builder with only required parameters and build without any additional configurations
        let config = FileScanConfigBuilder::new(
            object_store_url.clone(),
            Arc::clone(&file_schema),
            Arc::clone(&file_source),
        )
        .build();

        // Verify default values
        assert_eq!(config.object_store_url, object_store_url);
        assert_eq!(config.file_schema, file_schema);
        assert_eq!(config.limit, None);
        assert_eq!(config.projection, None);
        assert!(config.table_partition_cols.is_empty());
        assert!(config.file_groups.is_empty());
        assert_eq!(
            config.file_compression_type,
            FileCompressionType::UNCOMPRESSED
        );
        assert!(!config.new_lines_in_values);
        assert!(config.output_ordering.is_empty());
        assert!(config.constraints.is_empty());

        // Verify statistics are set to unknown
        assert_eq!(config.statistics.num_rows, Precision::Absent);
        assert_eq!(config.statistics.total_byte_size, Precision::Absent);
        assert_eq!(
            config.statistics.column_statistics.len(),
            file_schema.fields().len()
        );
        for stat in config.statistics.column_statistics {
            assert_eq!(stat.distinct_count, Precision::Absent);
            assert_eq!(stat.min_value, Precision::Absent);
            assert_eq!(stat.max_value, Precision::Absent);
            assert_eq!(stat.null_count, Precision::Absent);
        }
    }

    #[test]
    fn test_file_scan_config_builder_new_from() {
        let schema = aggr_test_schema();
        let object_store_url = ObjectStoreUrl::parse("test:///").unwrap();
        let file_source: Arc<dyn FileSource> = Arc::new(MockSource::default());
        let partition_cols = vec![Field::new(
            "date",
            wrap_partition_type_in_dict(DataType::Utf8),
            false,
        )];
        let file = PartitionedFile::new("test_file.parquet", 100);

        // Create a config with non-default values
        let original_config = FileScanConfigBuilder::new(
            object_store_url.clone(),
            Arc::clone(&schema),
            Arc::clone(&file_source),
        )
        .with_projection(Some(vec![0, 2]))
        .with_limit(Some(10))
        .with_table_partition_cols(partition_cols.clone())
        .with_file(file.clone())
        .with_constraints(Constraints::default())
        .with_newlines_in_values(true)
        .build();

        // Create a new builder from the config
        let new_builder = FileScanConfigBuilder::from(original_config);

        // Build a new config from this builder
        let new_config = new_builder.build();

        // Verify properties match
        assert_eq!(new_config.object_store_url, object_store_url);
        assert_eq!(new_config.file_schema, schema);
        assert_eq!(new_config.projection, Some(vec![0, 2]));
        assert_eq!(new_config.limit, Some(10));
        assert_eq!(new_config.table_partition_cols, partition_cols);
        assert_eq!(new_config.file_groups.len(), 1);
        assert_eq!(new_config.file_groups[0].len(), 1);
        assert_eq!(
            new_config.file_groups[0][0].object_meta.location.as_ref(),
            "test_file.parquet"
        );
        assert_eq!(new_config.constraints, Constraints::default());
        assert!(new_config.new_lines_in_values);
    }
}<|MERGE_RESOLUTION|>--- conflicted
+++ resolved
@@ -117,11 +117,7 @@
 ///   .with_file_group(FileGroup::new(vec![
 ///    PartitionedFile::new("file2.parquet", 56),
 ///    PartitionedFile::new("file3.parquet", 78),
-<<<<<<< HEAD
-///   ]).build();
-=======
-///   ]));
->>>>>>> 4cb8aaff
+///   ])).build();
 /// // create an execution plan from the config
 /// let plan: Arc<dyn ExecutionPlan> = Arc::new(DataSourceExec::new(Arc::new(config)));
 /// ```
@@ -189,7 +185,7 @@
     projection: Option<Vec<usize>>,
     table_partition_cols: Vec<Field>,
     constraints: Option<Constraints>,
-    file_groups: Vec<Vec<PartitionedFile>>,
+    file_groups: Vec<FileGroup>,
     statistics: Option<Statistics>,
     output_ordering: Vec<LexOrdering>,
     file_compression_type: Option<FileCompressionType>,
@@ -273,7 +269,7 @@
     /// DataFusion may attempt to read each partition of files
     /// concurrently, however files *within* a partition will be read
     /// sequentially, one after the next.
-    pub fn with_file_groups(mut self, file_groups: Vec<Vec<PartitionedFile>>) -> Self {
+    pub fn with_file_groups(mut self, file_groups: Vec<FileGroup>) -> Self {
         self.file_groups = file_groups;
         self
     }
@@ -281,7 +277,7 @@
     /// Add a new file group
     ///
     /// See [`Self::with_file_groups`] for more information
-    pub fn with_file_group(mut self, file_group: Vec<PartitionedFile>) -> Self {
+    pub fn with_file_group(mut self, file_group: FileGroup) -> Self {
         self.file_groups.push(file_group);
         self
     }
@@ -290,7 +286,7 @@
     ///
     /// See [`Self::with_file_groups`] for more information.
     pub fn with_file(self, file: PartitionedFile) -> Self {
-        self.with_file_group(vec![file])
+        self.with_file_group(FileGroup::new(vec![file]))
     }
 
     /// Set the output ordering of the files
@@ -485,8 +481,10 @@
     }
 
     fn with_fetch(&self, limit: Option<usize>) -> Option<Arc<dyn DataSource>> {
-        let source = self.clone();
-        Some(Arc::new(source.with_limit(limit)))
+        let source = FileScanConfigBuilder::from(self.clone())
+            .with_limit(limit)
+            .build();
+        Some(Arc::new(source))
     }
 
     fn fetch(&self) -> Option<usize> {
@@ -658,12 +656,14 @@
     }
 
     /// Set the projection of the files
+    #[deprecated(since = "47.0.0", note = "use FileScanConfigBuilder instead")]
     pub fn with_projection(mut self, projection: Option<Vec<usize>>) -> Self {
         self.projection = projection;
         self
     }
 
     /// Set the limit of the files
+    #[deprecated(since = "47.0.0", note = "use FileScanConfigBuilder instead")]
     pub fn with_limit(mut self, limit: Option<usize>) -> Self {
         self.limit = limit;
         self
@@ -672,6 +672,8 @@
     /// Add a file as a single group
     ///
     /// See [Self::file_groups] for more information.
+    #[deprecated(since = "47.0.0", note = "use FileScanConfigBuilder instead")]
+    #[allow(deprecated)]
     pub fn with_file(self, file: PartitionedFile) -> Self {
         self.with_file_group(FileGroup::new(vec![file]))
     }
@@ -679,6 +681,7 @@
     /// Add the file groups
     ///
     /// See [Self::file_groups] for more information.
+    #[deprecated(since = "47.0.0", note = "use FileScanConfigBuilder instead")]
     pub fn with_file_groups(mut self, mut file_groups: Vec<FileGroup>) -> Self {
         self.file_groups.append(&mut file_groups);
         self
@@ -687,18 +690,21 @@
     /// Add a new file group
     ///
     /// See [Self::file_groups] for more information
+    #[deprecated(since = "47.0.0", note = "use FileScanConfigBuilder instead")]
     pub fn with_file_group(mut self, file_group: FileGroup) -> Self {
         self.file_groups.push(file_group);
         self
     }
 
     /// Set the partitioning columns of the files
+    #[deprecated(since = "47.0.0", note = "use FileScanConfigBuilder instead")]
     pub fn with_table_partition_cols(mut self, table_partition_cols: Vec<Field>) -> Self {
         self.table_partition_cols = table_partition_cols;
         self
     }
 
     /// Set the output ordering of the files
+    #[deprecated(since = "47.0.0", note = "use FileScanConfigBuilder instead")]
     pub fn with_output_ordering(mut self, output_ordering: Vec<LexOrdering>) -> Self {
         self.output_ordering = output_ordering;
         self
@@ -2043,7 +2049,10 @@
             )])
             .with_constraints(Constraints::empty())
             .with_statistics(Statistics::new_unknown(&file_schema))
-            .with_file_group(vec![PartitionedFile::new("test.parquet", 1234)])
+            .with_file_groups(vec![FileGroup::new(vec![PartitionedFile::new(
+                "test.parquet".to_string(),
+                1024,
+            )])])
             .with_output_ordering(vec![LexOrdering::default()])
             .with_file_compression_type(FileCompressionType::UNCOMPRESSED)
             .with_newlines_in_values(true)
